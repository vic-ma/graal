--- conflicted
+++ resolved
@@ -38,28 +38,8 @@
     @NodeInput
     private BooleanNode compare;
 
-<<<<<<< HEAD
-    private static final int SUCCESSOR_COUNT = 0;
-
-    @Override
-    protected int inputCount() {
-        return super.inputCount() + INPUT_COUNT;
-    }
-
-    @Override
-    protected int successorCount() {
-        return super.successorCount() + SUCCESSOR_COUNT;
-    }
-
-    /**
-     * The instruction that produces the first input to this comparison.
-     */
-    public BooleanNode compare() {
-        return (BooleanNode) inputs().get(super.inputCount() + INPUT_COMPARE);
-=======
     public BooleanNode compare() {
         return compare;
->>>>>>> 628e60c5
     }
 
     public void setCompare(BooleanNode x) {

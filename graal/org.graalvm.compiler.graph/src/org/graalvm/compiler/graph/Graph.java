--- conflicted
+++ resolved
@@ -38,18 +38,10 @@
 import org.graalvm.compiler.options.Option;
 import org.graalvm.compiler.options.OptionKey;
 import org.graalvm.compiler.options.OptionType;
-<<<<<<< HEAD
 import org.graalvm.compiler.options.OptionValues;
-import org.graalvm.util.CollectionFactory;
 import org.graalvm.util.EconomicMap;
 import org.graalvm.util.Equivalence;
-import org.graalvm.util.ImmutableEconomicMap;
-=======
-import org.graalvm.compiler.options.OptionValue;
-import org.graalvm.util.Equivalence;
-import org.graalvm.util.EconomicMap;
 import org.graalvm.util.UnmodifiableEconomicMap;
->>>>>>> a9e612b9
 
 /**
  * This class is a graph container, it contains the set of nodes that belong to this graph.
@@ -333,15 +325,9 @@
      * @param newName the name of the copy, used for debugging purposes (can be null)
      * @param duplicationMapCallback consumer of the duplication map created during the copying
      */
-<<<<<<< HEAD
-    protected Graph copy(String newName, Consumer<ImmutableEconomicMap<Node, Node>> duplicationMapCallback) {
+    protected Graph copy(String newName, Consumer<UnmodifiableEconomicMap<Node, Node>> duplicationMapCallback) {
         Graph copy = new Graph(newName, options);
-        ImmutableEconomicMap<Node, Node> duplicates = copy.addDuplicates(getNodes(), this, this.getNodeCount(), (EconomicMap<Node, Node>) null);
-=======
-    protected Graph copy(String newName, Consumer<UnmodifiableEconomicMap<Node, Node>> duplicationMapCallback) {
-        Graph copy = new Graph(newName);
         UnmodifiableEconomicMap<Node, Node> duplicates = copy.addDuplicates(getNodes(), this, this.getNodeCount(), (EconomicMap<Node, Node>) null);
->>>>>>> a9e612b9
         if (duplicationMapCallback != null) {
             duplicationMapCallback.accept(duplicates);
         }

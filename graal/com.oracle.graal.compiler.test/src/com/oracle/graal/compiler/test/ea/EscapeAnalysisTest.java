/*
 * Copyright (c) 2011, Oracle and/or its affiliates. All rights reserved.
 * DO NOT ALTER OR REMOVE COPYRIGHT NOTICES OR THIS FILE HEADER.
 *
 * This code is free software; you can redistribute it and/or modify it
 * under the terms of the GNU General Public License version 2 only, as
 * published by the Free Software Foundation.
 *
 * This code is distributed in the hope that it will be useful, but WITHOUT
 * ANY WARRANTY; without even the implied warranty of MERCHANTABILITY or
 * FITNESS FOR A PARTICULAR PURPOSE.  See the GNU General Public License
 * version 2 for more details (a copy is included in the LICENSE file that
 * accompanied this code).
 *
 * You should have received a copy of the GNU General Public License version
 * 2 along with this work; if not, write to the Free Software Foundation,
 * Inc., 51 Franklin St, Fifth Floor, Boston, MA 02110-1301 USA.
 *
 * Please contact Oracle, 500 Oracle Parkway, Redwood Shores, CA 94065 USA
 * or visit www.oracle.com if you need additional information or have any
 * questions.
 */
package com.oracle.graal.compiler.test.ea;

import java.util.concurrent.*;

import junit.framework.Assert;

import org.junit.Test;

import com.oracle.graal.api.code.*;
import com.oracle.graal.api.meta.*;
import com.oracle.graal.compiler.test.*;
import com.oracle.graal.debug.*;
import com.oracle.graal.java.*;
import com.oracle.graal.nodes.*;
import com.oracle.graal.nodes.java.*;
import com.oracle.graal.phases.*;
import com.oracle.graal.phases.common.*;
import com.oracle.graal.virtual.nodes.*;
import com.oracle.graal.virtual.phases.ea.*;

/**
 * In these test cases the probability of all invokes is set to a high value, such that an
 * InliningPhase should inline them all. After that, the EscapeAnalysisPhase is expected to remove
 * all allocations and return the correct values.
 */
public class EscapeAnalysisTest extends GraalCompilerTest {

    @Test
    public void test1() {
        testEscapeAnalysis("test1Snippet", Constant.forInt(101), false);
    }

    public static int test1Snippet() {
        Integer x = new Integer(101);
        return x.intValue();
    }

    @Test
    public void test2() {
        testEscapeAnalysis("test2Snippet", Constant.forInt(0), false);
    }

    public static int test2Snippet() {
        Integer[] x = new Integer[0];
        return x.length;
    }

    @Test
    public void test3() {
        testEscapeAnalysis("test3Snippet", Constant.forObject(null), false);
    }

    public static Object test3Snippet() {
        Integer[] x = new Integer[1];
        return x[0];
    }

    @Test
    public void testMonitor() {
        testEscapeAnalysis("testMonitorSnippet", Constant.forInt(0), false);
    }

    private static native void notInlineable();

    public static int testMonitorSnippet() {
        Integer x = new Integer(0);
        Double y = new Double(0);
        Object z = new Object();
        synchronized (x) {
            synchronized (y) {
                synchronized (z) {
                    notInlineable();
                }
            }
        }
        return x.intValue();
    }

    @Test
    public void testMonitor2() {
        testEscapeAnalysis("testMonitor2Snippet", Constant.forInt(0), false);
    }

    /**
     * This test case differs from the last one in that it requires inlining within a synchronized
     * region.
     */
    public static int testMonitor2Snippet() {
        Integer x = new Integer(0);
        Double y = new Double(0);
        Object z = new Object();
        synchronized (x) {
            synchronized (y) {
                synchronized (z) {
                    notInlineable();
                    return x.intValue();
                }
            }
        }
    }

    @Test
    public void testMerge() {
        testEscapeAnalysis("testMerge1Snippet", Constant.forInt(0), true);
    }

    public static class TestObject {

        int x;
        int y;

        public TestObject(int x, int y) {
            this.x = x;
            this.y = y;
        }
    }

    public static int testMerge1Snippet(int a) {
        TestObject obj = new TestObject(1, 0);
        if (a < 0) {
            obj.x = obj.x + 1;
        } else {
            obj.x = obj.x + 2;
            obj.y = 0;
        }
        if (obj.x > 1000) {
            return 1;
        }
        return obj.y;
    }

    @Test
    public void testSimpleLoop() {
        testEscapeAnalysis("testSimpleLoopSnippet", Constant.forInt(1), false);
    }

    public int testSimpleLoopSnippet(int a) {
        TestObject obj = new TestObject(1, 2);
        for (int i = 0; i < a; i++) {
            notInlineable();
        }
        return obj.x;
    }

    @Test
    public void testModifyingLoop() {
        testEscapeAnalysis("testModifyingLoopSnippet", Constant.forInt(1), false);
    }

    public int testModifyingLoopSnippet(int a) {
        TestObject obj = new TestObject(1, 2);
        for (int i = 0; i < a; i++) {
            obj.x = 3;
            notInlineable();
        }
        return obj.x <= 3 ? 1 : 0;
    }

    public static class TestObject2 {

        Object o;

        public TestObject2(Object o) {
            this.o = o;
        }
    }

    @Test
    public void testCheckCast() {
        testEscapeAnalysis("testCheckCastSnippet", Constant.forObject(TestObject2.class), false);
    }

    public Object testCheckCastSnippet() {
        TestObject2 obj = new TestObject2(TestObject2.class);
        TestObject2 obj2 = new TestObject2(obj);
        return ((TestObject2) obj2.o).o;
    }

    @Test
    public void testInstanceOf() {
        testEscapeAnalysis("testInstanceOfSnippet", Constant.forInt(1), false);
    }

    public boolean testInstanceOfSnippet() {
        TestObject2 obj = new TestObject2(TestObject2.class);
        TestObject2 obj2 = new TestObject2(obj);
        return obj2.o instanceof TestObject2;
    }

    private ReturnNode testEscapeAnalysis(String snippet, final Constant expectedConstantResult, final boolean iterativeEscapeAnalysis) {
        ResolvedJavaMethod method = runtime.lookupJavaMethod(getMethod(snippet));
        final StructuredGraph graph = new StructuredGraph(method);

        return Debug.scope("GraalCompiler", new Object[]{graph, method, runtime}, new Callable<ReturnNode>() {

<<<<<<< HEAD
            public ReturnNode call() {
                new GraphBuilderPhase(runtime, GraphBuilderConfiguration.getEagerDefault(), OptimisticOptimizations.ALL).apply(graph);
                for (Invoke n : graph.getInvokes()) {
                    n.setInliningRelevance(1);
                }

                Assumptions assumptions = new Assumptions(false);
                new InliningPhase(runtime(), null, assumptions, null, getDefaultPhasePlan(), OptimisticOptimizations.ALL).apply(graph);
                new DeadCodeEliminationPhase().apply(graph);
                new PartialEscapeAnalysisPhase(runtime(), assumptions, iterativeEscapeAnalysis, false).apply(graph);
                Assert.assertEquals(1, graph.getNodes(ReturnNode.class).count());
                ReturnNode returnNode = graph.getNodes(ReturnNode.class).first();
                if (expectedConstantResult != null) {
                    Assert.assertTrue(returnNode.result().toString(), returnNode.result().isConstant());
                    Assert.assertEquals(expectedConstantResult, returnNode.result().asConstant());
                }
                int newInstanceCount = graph.getNodes(NewInstanceNode.class).count() + graph.getNodes(NewArrayNode.class).count() + graph.getNodes(MaterializeObjectNode.class).count();
                Assert.assertEquals(0, newInstanceCount);
                return returnNode;
=======
            Assumptions assumptions = new Assumptions(false);
            new InliningPhase(runtime(), null, replacements, assumptions, null, getDefaultPhasePlan(), OptimisticOptimizations.ALL).apply(graph);
            new DeadCodeEliminationPhase().apply(graph);
            new PartialEscapeAnalysisPhase(runtime(), assumptions, iterativeEscapeAnalysis, false).apply(graph);
            Assert.assertEquals(1, graph.getNodes(ReturnNode.class).count());
            ReturnNode returnNode = graph.getNodes(ReturnNode.class).first();
            if (expectedConstantResult != null) {
                Assert.assertTrue(returnNode.result().toString(), returnNode.result().isConstant());
                Assert.assertEquals(expectedConstantResult, returnNode.result().asConstant());
>>>>>>> bf40e4d9
            }
        });
    }
}<|MERGE_RESOLUTION|>--- conflicted
+++ resolved
@@ -215,7 +215,6 @@
 
         return Debug.scope("GraalCompiler", new Object[]{graph, method, runtime}, new Callable<ReturnNode>() {
 
-<<<<<<< HEAD
             public ReturnNode call() {
                 new GraphBuilderPhase(runtime, GraphBuilderConfiguration.getEagerDefault(), OptimisticOptimizations.ALL).apply(graph);
                 for (Invoke n : graph.getInvokes()) {
@@ -223,7 +222,7 @@
                 }
 
                 Assumptions assumptions = new Assumptions(false);
-                new InliningPhase(runtime(), null, assumptions, null, getDefaultPhasePlan(), OptimisticOptimizations.ALL).apply(graph);
+                new InliningPhase(runtime(), null, replacements, assumptions, null, getDefaultPhasePlan(), OptimisticOptimizations.ALL).apply(graph);
                 new DeadCodeEliminationPhase().apply(graph);
                 new PartialEscapeAnalysisPhase(runtime(), assumptions, iterativeEscapeAnalysis, false).apply(graph);
                 Assert.assertEquals(1, graph.getNodes(ReturnNode.class).count());
@@ -235,17 +234,6 @@
                 int newInstanceCount = graph.getNodes(NewInstanceNode.class).count() + graph.getNodes(NewArrayNode.class).count() + graph.getNodes(MaterializeObjectNode.class).count();
                 Assert.assertEquals(0, newInstanceCount);
                 return returnNode;
-=======
-            Assumptions assumptions = new Assumptions(false);
-            new InliningPhase(runtime(), null, replacements, assumptions, null, getDefaultPhasePlan(), OptimisticOptimizations.ALL).apply(graph);
-            new DeadCodeEliminationPhase().apply(graph);
-            new PartialEscapeAnalysisPhase(runtime(), assumptions, iterativeEscapeAnalysis, false).apply(graph);
-            Assert.assertEquals(1, graph.getNodes(ReturnNode.class).count());
-            ReturnNode returnNode = graph.getNodes(ReturnNode.class).first();
-            if (expectedConstantResult != null) {
-                Assert.assertTrue(returnNode.result().toString(), returnNode.result().isConstant());
-                Assert.assertEquals(expectedConstantResult, returnNode.result().asConstant());
->>>>>>> bf40e4d9
             }
         });
     }

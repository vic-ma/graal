--- conflicted
+++ resolved
@@ -63,13 +63,7 @@
      * @exception NegativeArraySizeException if the specified {@code length} is negative
      */
     @Substitution
-<<<<<<< HEAD
     public static Object newArray(@Host(Class.class) StaticObject componentType, int length, @InjectMeta Meta meta) {
-=======
-    public static Object newArray(@Host(Class.class) StaticObject componentType, int length) {
-        // TODO(tg): inject meta
-        Meta meta = EspressoLanguage.getCurrentContext().getMeta();
->>>>>>> b373f364
         if (StaticObject.isNull(componentType)) {
             throw meta.throwNullPointerException();
         }
@@ -114,13 +108,7 @@
      *                {@code dimensions} argument is negative.
      */
     @Substitution
-<<<<<<< HEAD
     public static @Host(Object.class) StaticObject multiNewArray(@Host(Class.class) StaticObject componentType, @Host(int[].class) StaticObject dimensionsArray, @InjectMeta Meta meta) {
-=======
-    public static @Host(Object.class) StaticObject multiNewArray(@Host(Class.class) StaticObject componentType, @Host(int[].class) StaticObject dimensionsArray) {
-        // TODO(tg): inject meta
-        Meta meta = EspressoLanguage.getCurrentContext().getMeta();
->>>>>>> b373f364
         if (StaticObject.isNull(componentType) || StaticObject.isNull(dimensionsArray)) {
             throw meta.throwNullPointerException();
         }
@@ -157,13 +145,8 @@
         try {
             return Array.getBoolean(array.unwrap(), index);
         } catch (NullPointerException | ArrayIndexOutOfBoundsException | IllegalArgumentException e) {
-<<<<<<< HEAD
-            throw meta.throwExWithMessage(e.getClass(), e.getMessage());
-=======
-            // TODO(tg): inject meta
-            Meta meta = EspressoLanguage.getCurrentContext().getMeta();
-            throw rethrowAsGuestException(e, meta);
->>>>>>> b373f364
+            // TODO(tg): inject meta
+            throw rethrowAsGuestException(e, meta);
         }
     }
 
@@ -174,13 +157,8 @@
         try {
             return Array.getByte(array.unwrap(), index);
         } catch (NullPointerException | ArrayIndexOutOfBoundsException | IllegalArgumentException e) {
-<<<<<<< HEAD
-            throw meta.throwExWithMessage(e.getClass(), e.getMessage());
-=======
-            // TODO(tg): inject meta
-            Meta meta = EspressoLanguage.getCurrentContext().getMeta();
-            throw rethrowAsGuestException(e, meta);
->>>>>>> b373f364
+            // TODO(tg): inject meta
+            throw rethrowAsGuestException(e, meta);
         }
     }
 
@@ -191,13 +169,8 @@
         try {
             return Array.getChar(array.unwrap(), index);
         } catch (NullPointerException | ArrayIndexOutOfBoundsException | IllegalArgumentException e) {
-<<<<<<< HEAD
-            throw meta.throwExWithMessage(e.getClass(), e.getMessage());
-=======
-            // TODO(tg): inject meta
-            Meta meta = EspressoLanguage.getCurrentContext().getMeta();
-            throw rethrowAsGuestException(e, meta);
->>>>>>> b373f364
+            // TODO(tg): inject meta
+            throw rethrowAsGuestException(e, meta);
         }
     }
 
@@ -208,13 +181,8 @@
         try {
             return Array.getShort(array.unwrap(), index);
         } catch (NullPointerException | ArrayIndexOutOfBoundsException | IllegalArgumentException e) {
-<<<<<<< HEAD
-            throw meta.throwExWithMessage(e.getClass(), e.getMessage());
-=======
-            // TODO(tg): inject meta
-            Meta meta = EspressoLanguage.getCurrentContext().getMeta();
-            throw rethrowAsGuestException(e, meta);
->>>>>>> b373f364
+            // TODO(tg): inject meta
+            throw rethrowAsGuestException(e, meta);
         }
     }
 
@@ -225,13 +193,8 @@
         try {
             return Array.getInt(array.unwrap(), index);
         } catch (NullPointerException | ArrayIndexOutOfBoundsException | IllegalArgumentException e) {
-<<<<<<< HEAD
-            throw meta.throwExWithMessage(e.getClass(), e.getMessage());
-=======
-            // TODO(tg): inject meta
-            Meta meta = EspressoLanguage.getCurrentContext().getMeta();
-            throw rethrowAsGuestException(e, meta);
->>>>>>> b373f364
+            // TODO(tg): inject meta
+            throw rethrowAsGuestException(e, meta);
         }
     }
 
@@ -242,13 +205,8 @@
         try {
             return Array.getFloat(array.unwrap(), index);
         } catch (NullPointerException | ArrayIndexOutOfBoundsException | IllegalArgumentException e) {
-<<<<<<< HEAD
-            throw meta.throwExWithMessage(e.getClass(), e.getMessage());
-=======
-            // TODO(tg): inject meta
-            Meta meta = EspressoLanguage.getCurrentContext().getMeta();
-            throw rethrowAsGuestException(e, meta);
->>>>>>> b373f364
+            // TODO(tg): inject meta
+            throw rethrowAsGuestException(e, meta);
         }
     }
 
@@ -259,13 +217,8 @@
         try {
             return Array.getDouble(array.unwrap(), index);
         } catch (NullPointerException | ArrayIndexOutOfBoundsException | IllegalArgumentException e) {
-<<<<<<< HEAD
-            throw meta.throwExWithMessage(e.getClass(), e.getMessage());
-=======
-            // TODO(tg): inject meta
-            Meta meta = EspressoLanguage.getCurrentContext().getMeta();
-            throw rethrowAsGuestException(e, meta);
->>>>>>> b373f364
+            // TODO(tg): inject meta
+            throw rethrowAsGuestException(e, meta);
         }
     }
 
@@ -276,11 +229,7 @@
         try {
             return Array.getLong(array.unwrap(), index);
         } catch (NullPointerException | ArrayIndexOutOfBoundsException | IllegalArgumentException e) {
-<<<<<<< HEAD
-            throw meta.throwExWithMessage(e.getClass(), e.getMessage());
-=======
-            // TODO(tg): inject meta
-            Meta meta = EspressoLanguage.getCurrentContext().getMeta();
+            // TODO(tg): inject meta
             throw rethrowAsGuestException(e, meta);
         }
     }
@@ -295,28 +244,17 @@
         }
         if (e instanceof IllegalArgumentException) {
             throw Meta.throwExceptionWithMessage(meta.java_lang_IllegalArgumentException, e.getMessage());
->>>>>>> b373f364
         }
         throw EspressoError.shouldNotReachHere(e);
     }
 
-<<<<<<< HEAD
     private static void checkNonNullArray(StaticObject array, Meta meta) {
-        if (StaticObject.isNull(array)) {
-            throw meta.throwEx(NullPointerException.class);
-        }
-        if (!(array.isArray())) {
-            throw meta.throwEx(IllegalArgumentException.class);
-=======
-    private static void checkNonNullArray(StaticObject array) {
         // TODO(tg): inject meta
         if (StaticObject.isNull(array)) {
-            throw EspressoLanguage.getCurrentContext().getMeta().throwNullPointerException();
+            throw meta.throwNullPointerException();
         }
         if (!(array.isArray())) {
-            Meta meta = EspressoLanguage.getCurrentContext().getMeta();
-            throw Meta.throwException(meta.java_lang_IllegalArgumentException);
->>>>>>> b373f364
+            throw Meta.throwException(meta.java_lang_IllegalArgumentException);
         }
     }
 
@@ -327,13 +265,8 @@
         try {
             Array.setBoolean(array.unwrap(), index, value);
         } catch (NullPointerException | ArrayIndexOutOfBoundsException | IllegalArgumentException e) {
-<<<<<<< HEAD
-            throw meta.throwExWithMessage(e.getClass(), e.getMessage());
-=======
-            // TODO(tg): inject meta
-            Meta meta = EspressoLanguage.getCurrentContext().getMeta();
-            throw rethrowAsGuestException(e, meta);
->>>>>>> b373f364
+            // TODO(tg): inject meta
+            throw rethrowAsGuestException(e, meta);
         }
     }
 
@@ -344,13 +277,8 @@
         try {
             Array.setByte(array.unwrap(), index, value);
         } catch (NullPointerException | ArrayIndexOutOfBoundsException | IllegalArgumentException e) {
-<<<<<<< HEAD
-            throw meta.throwExWithMessage(e.getClass(), e.getMessage());
-=======
-            // TODO(tg): inject meta
-            Meta meta = EspressoLanguage.getCurrentContext().getMeta();
-            throw rethrowAsGuestException(e, meta);
->>>>>>> b373f364
+            // TODO(tg): inject meta
+            throw rethrowAsGuestException(e, meta);
         }
     }
 
@@ -361,13 +289,8 @@
         try {
             Array.setChar(array.unwrap(), index, value);
         } catch (NullPointerException | ArrayIndexOutOfBoundsException | IllegalArgumentException e) {
-<<<<<<< HEAD
-            throw meta.throwExWithMessage(e.getClass(), e.getMessage());
-=======
-            // TODO(tg): inject meta
-            Meta meta = EspressoLanguage.getCurrentContext().getMeta();
-            throw rethrowAsGuestException(e, meta);
->>>>>>> b373f364
+            // TODO(tg): inject meta
+            throw rethrowAsGuestException(e, meta);
         }
     }
 
@@ -378,13 +301,8 @@
         try {
             Array.setShort(array.unwrap(), index, value);
         } catch (NullPointerException | ArrayIndexOutOfBoundsException | IllegalArgumentException e) {
-<<<<<<< HEAD
-            throw meta.throwExWithMessage(e.getClass(), e.getMessage());
-=======
-            // TODO(tg): inject meta
-            Meta meta = EspressoLanguage.getCurrentContext().getMeta();
-            throw rethrowAsGuestException(e, meta);
->>>>>>> b373f364
+            // TODO(tg): inject meta
+            throw rethrowAsGuestException(e, meta);
         }
     }
 
@@ -395,13 +313,8 @@
         try {
             Array.setInt(array.unwrap(), index, value);
         } catch (NullPointerException | ArrayIndexOutOfBoundsException | IllegalArgumentException e) {
-<<<<<<< HEAD
-            throw meta.throwExWithMessage(e.getClass(), e.getMessage());
-=======
-            // TODO(tg): inject meta
-            Meta meta = EspressoLanguage.getCurrentContext().getMeta();
-            throw rethrowAsGuestException(e, meta);
->>>>>>> b373f364
+            // TODO(tg): inject meta
+            throw rethrowAsGuestException(e, meta);
         }
     }
 
@@ -412,13 +325,8 @@
         try {
             Array.setFloat(array.unwrap(), index, value);
         } catch (NullPointerException | ArrayIndexOutOfBoundsException | IllegalArgumentException e) {
-<<<<<<< HEAD
-            throw meta.throwExWithMessage(e.getClass(), e.getMessage());
-=======
-            // TODO(tg): inject meta
-            Meta meta = EspressoLanguage.getCurrentContext().getMeta();
-            throw rethrowAsGuestException(e, meta);
->>>>>>> b373f364
+            // TODO(tg): inject meta
+            throw rethrowAsGuestException(e, meta);
         }
     }
 
@@ -429,13 +337,8 @@
         try {
             Array.setDouble(array.unwrap(), index, value);
         } catch (NullPointerException | ArrayIndexOutOfBoundsException | IllegalArgumentException e) {
-<<<<<<< HEAD
-            throw meta.throwExWithMessage(e.getClass(), e.getMessage());
-=======
-            // TODO(tg): inject meta
-            Meta meta = EspressoLanguage.getCurrentContext().getMeta();
-            throw rethrowAsGuestException(e, meta);
->>>>>>> b373f364
+            // TODO(tg): inject meta
+            throw rethrowAsGuestException(e, meta);
         }
     }
 
@@ -446,13 +349,8 @@
         try {
             Array.setLong(array.unwrap(), index, value);
         } catch (NullPointerException | ArrayIndexOutOfBoundsException | IllegalArgumentException e) {
-<<<<<<< HEAD
-            throw meta.throwExWithMessage(e.getClass(), e.getMessage());
-=======
-            // TODO(tg): inject meta
-            Meta meta = EspressoLanguage.getCurrentContext().getMeta();
-            throw rethrowAsGuestException(e, meta);
->>>>>>> b373f364
+            // TODO(tg): inject meta
+            throw rethrowAsGuestException(e, meta);
         }
     }
 
@@ -472,13 +370,7 @@
      *                array
      */
     @Substitution
-<<<<<<< HEAD
     public static void set(@Host(Object.class) StaticObject array, int index, @Host(Object.class) StaticObject value, @InjectMeta Meta meta) {
-=======
-    public static void set(@Host(Object.class) StaticObject array, int index, @Host(Object.class) StaticObject value) {
-        // TODO(tg): inject meta
-        Meta meta = EspressoLanguage.getCurrentContext().getMeta();
->>>>>>> b373f364
         InterpreterToVM vm = meta.getInterpreterToVM();
         if (StaticObject.isNull(array)) {
             throw meta.throwNullPointerException();
@@ -520,13 +412,7 @@
      *                array
      */
     @Substitution
-<<<<<<< HEAD
     public static @Host(Object.class) StaticObject get(@Host(Object.class) StaticObject array, int index, @InjectMeta Meta meta) {
-=======
-    public static @Host(Object.class) StaticObject get(@Host(Object.class) StaticObject array, int index) {
-        // TODO(tg): inject meta
-        Meta meta = EspressoLanguage.getCurrentContext().getMeta();
->>>>>>> b373f364
         InterpreterToVM vm = meta.getInterpreterToVM();
         if (StaticObject.isNull(array)) {
             throw meta.throwNullPointerException();

--- conflicted
+++ resolved
@@ -171,11 +171,7 @@
                     } catch (EspressoException uncaught) {
                         meta.Thread_dispatchUncaughtException.invokeDirect(self, uncaught.getException());
                     } finally {
-<<<<<<< HEAD
-                        self.setIntField(meta.Thread_threadStatus, State.TERMINATED.value);
-=======
                         setThreadStop(self, KillStatus.EXITING);
->>>>>>> 6a4e612f
                         meta.Thread_exit.invokeDirect(self);
                         synchronized (self) {
                             self.setIntField(meta.Thread_threadStatus, State.TERMINATED.value);
@@ -191,13 +187,8 @@
                     }
                 }
             });
+
             self.setHiddenField(meta.HIDDEN_HOST_THREAD, hostThread);
-<<<<<<< HEAD
-            context.registerThread(hostThread);
-            hostThread.setDaemon(self.getBooleanField(meta.Thread_daemon));
-            self.setIntField(meta.Thread_threadStatus, State.RUNNABLE.value);
-            context.putHost2Guest(hostThread, self);
-=======
             hostThread.setDaemon(self.getBooleanField(meta.Thread_daemon));
             self.setIntField(meta.Thread_threadStatus, State.RUNNABLE.value);
             hostThread.setPriority(self.getIntField(meta.Thread_priority));
@@ -205,7 +196,6 @@
                 hostThread.interrupt();
             }
             context.registerThread(hostThread, self);
->>>>>>> 6a4e612f
             hostThread.start();
         } else {
             System.err.println(
@@ -237,14 +227,8 @@
 
     @Substitution(hasReceiver = true)
     public static @Host(typeName = "Ljava/lang/Thread$State;") StaticObject getState(@Host(Thread.class) StaticObject self) {
-<<<<<<< HEAD
-        Thread hostThread = (Thread) self.getHiddenField(self.getKlass().getMeta().HIDDEN_HOST_THREAD);
-        // If hostThread is null, start hasn't been called yet -> NEW state.
-        return (StaticObject) self.getKlass().getMeta().VM_toThreadState.invokeDirect(null, hostThread == null ? State.NEW.value : stateToInt(hostThread.getState()));
-=======
         Meta meta = self.getKlass().getMeta();
         return (StaticObject) meta.VM_toThreadState.invokeDirect(null, self.getIntField(meta.Thread_threadStatus));
->>>>>>> 6a4e612f
     }
 
     @SuppressWarnings("unused")

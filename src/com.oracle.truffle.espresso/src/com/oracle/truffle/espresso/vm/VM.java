/*
 * Copyright (c) 2018, 2019, Oracle and/or its affiliates. All rights reserved.
 * DO NOT ALTER OR REMOVE COPYRIGHT NOTICES OR THIS FILE HEADER.
 *
 * This code is free software; you can redistribute it and/or modify it
 * under the terms of the GNU General Public License version 2 only, as
 * published by the Free Software Foundation.
 *
 * This code is distributed in the hope that it will be useful, but WITHOUT
 * ANY WARRANTY; without even the implied warranty of MERCHANTABILITY or
 * FITNESS FOR A PARTICULAR PURPOSE.  See the GNU General Public License
 * version 2 for more details (a copy is included in the LICENSE file that
 * accompanied this code).
 *
 * You should have received a copy of the GNU General Public License version
 * 2 along with this work; if not, write to the Free Software Foundation,
 * Inc., 51 Franklin St, Fifth Floor, Boston, MA 02110-1301 USA.
 *
 * Please contact Oracle, 500 Oracle Parkway, Redwood Shores, CA 94065 USA
 * or visit www.oracle.com if you need additional information or have any
 * questions.
 */
package com.oracle.truffle.espresso.vm;

import static com.oracle.truffle.espresso.classfile.Constants.ACC_ABSTRACT;
import static com.oracle.truffle.espresso.classfile.Constants.ACC_FINAL;
import static com.oracle.truffle.espresso.classfile.Constants.ACC_PUBLIC;
import static com.oracle.truffle.espresso.jni.JniVersion.JNI_VERSION_1_1;
import static com.oracle.truffle.espresso.jni.JniVersion.JNI_VERSION_1_2;
import static com.oracle.truffle.espresso.jni.JniVersion.JNI_VERSION_1_4;
import static com.oracle.truffle.espresso.jni.JniVersion.JNI_VERSION_1_6;
import static com.oracle.truffle.espresso.jni.JniVersion.JNI_VERSION_1_8;

import java.lang.reflect.Array;
import java.lang.reflect.Parameter;
import java.nio.ByteBuffer;
import java.nio.LongBuffer;
import java.nio.file.Path;
import java.nio.file.Paths;
import java.security.AccessControlContext;
import java.security.ProtectionDomain;
import java.util.ArrayList;
import java.util.Arrays;
import java.util.Collections;
import java.util.HashMap;
import java.util.List;
import java.util.Map;
import java.util.Properties;
import java.util.concurrent.ConcurrentHashMap;
import java.util.function.IntFunction;
import java.util.function.Supplier;

<<<<<<< HEAD
=======
import com.oracle.truffle.espresso.classfile.Constants;
>>>>>>> 6a4e612f
import org.graalvm.collections.EconomicMap;
import org.graalvm.collections.Equivalence;
import org.graalvm.options.OptionValues;

import com.oracle.truffle.api.CompilerDirectives;
import com.oracle.truffle.api.RootCallTarget;
import com.oracle.truffle.api.Truffle;
import com.oracle.truffle.api.frame.FrameInstance;
import com.oracle.truffle.api.frame.FrameInstanceVisitor;
import com.oracle.truffle.api.frame.FrameSlot;
import com.oracle.truffle.api.frame.FrameSlotKind;
import com.oracle.truffle.api.frame.FrameSlotTypeException;
import com.oracle.truffle.api.interop.ArityException;
import com.oracle.truffle.api.interop.InteropLibrary;
import com.oracle.truffle.api.interop.TruffleObject;
import com.oracle.truffle.api.interop.UnknownIdentifierException;
import com.oracle.truffle.api.interop.UnsupportedMessageException;
import com.oracle.truffle.api.interop.UnsupportedTypeException;
import com.oracle.truffle.api.nodes.RootNode;
import com.oracle.truffle.espresso.EspressoLanguage;
import com.oracle.truffle.espresso.EspressoOptions;
import com.oracle.truffle.espresso.Utils;
import com.oracle.truffle.espresso.classfile.ConstantPool;
import com.oracle.truffle.espresso.classfile.MethodParametersAttribute;
import com.oracle.truffle.espresso.classfile.RuntimeConstantPool;
import com.oracle.truffle.espresso.descriptors.ByteSequence;
import com.oracle.truffle.espresso.descriptors.Symbol;
import com.oracle.truffle.espresso.descriptors.Symbol.Name;
import com.oracle.truffle.espresso.descriptors.Symbol.Signature;
import com.oracle.truffle.espresso.descriptors.Symbol.Type;
import com.oracle.truffle.espresso.descriptors.Types;
import com.oracle.truffle.espresso.descriptors.Validation;
import com.oracle.truffle.espresso.impl.ContextAccess;
import com.oracle.truffle.espresso.impl.Field;
import com.oracle.truffle.espresso.impl.Klass;
import com.oracle.truffle.espresso.impl.Method;
import com.oracle.truffle.espresso.jni.Callback;
import com.oracle.truffle.espresso.jni.JniEnv;
import com.oracle.truffle.espresso.jni.JniImpl;
import com.oracle.truffle.espresso.jni.NativeEnv;
import com.oracle.truffle.espresso.jni.NativeLibrary;
import com.oracle.truffle.espresso.meta.EspressoError;
import com.oracle.truffle.espresso.meta.JavaKind;
import com.oracle.truffle.espresso.meta.Meta;
import com.oracle.truffle.espresso.meta.MetaUtil;
import com.oracle.truffle.espresso.nodes.EspressoRootNode;
import com.oracle.truffle.espresso.runtime.EspressoContext;
import com.oracle.truffle.espresso.runtime.EspressoException;
import com.oracle.truffle.espresso.runtime.EspressoExitException;
import com.oracle.truffle.espresso.runtime.EspressoProperties;
import com.oracle.truffle.espresso.runtime.MethodHandleIntrinsics;
import com.oracle.truffle.espresso.runtime.StaticObject;
import com.oracle.truffle.espresso.substitutions.Host;
import com.oracle.truffle.espresso.substitutions.SuppressFBWarnings;
import com.oracle.truffle.espresso.substitutions.Target_java_lang_Class;
<<<<<<< HEAD
=======
import com.oracle.truffle.espresso.substitutions.Target_java_lang_Thread;
import com.oracle.truffle.espresso.substitutions.Target_java_lang_Thread.State;
>>>>>>> 6a4e612f

/**
 * Espresso implementation of the VM interface (libjvm).
 */
public final class VM extends NativeEnv implements ContextAccess {

    private final TruffleObject initializeMokapotContext;
    private final TruffleObject disposeMokapotContext;
    private final TruffleObject getJavaVM;

    private final JniEnv jniEnv;

    private long vmPtr;

    // mokapot.dll (Windows) or libmokapot.so (Unixes) is the Espresso implementation of the VM
    // interface (libjvm).
    // Espresso loads all shared libraries in a private namespace (e.g. using dlmopen on Linux).
    // libmokapot must be loaded strictly before any other library in the private namespace to
    // avoid linking with HotSpot libjvm, then libjava is loaded and further system libraries,
    // libzip, libnet, libnio ...
    private final TruffleObject mokapotLibrary;

    // libjava must be loaded after mokapot.
    private final TruffleObject javaLibrary;

    public TruffleObject getJavaLibrary() {
        return javaLibrary;
    }

    private VM(JniEnv jniEnv) {
        this.jniEnv = jniEnv;
        try {
            EspressoProperties props = getContext().getVmProperties();

            List<Path> libjavaSearchPaths = new ArrayList<>();
            libjavaSearchPaths.addAll(props.bootLibraryPath());
            libjavaSearchPaths.addAll(props.javaLibraryPath());

            mokapotLibrary = loadLibrary(props.espressoLibraryPath(), "mokapot");

            assert mokapotLibrary != null;
            javaLibrary = loadLibrary(libjavaSearchPaths, "java");

            initializeMokapotContext = NativeLibrary.lookupAndBind(mokapotLibrary,
                            "initializeMokapotContext", "(env, sint64, (string): pointer): sint64");

            disposeMokapotContext = NativeLibrary.lookupAndBind(mokapotLibrary,
                            "disposeMokapotContext",
                            "(env, sint64): void");

            getJavaVM = NativeLibrary.lookupAndBind(mokapotLibrary,
                            "getJavaVM",
                            "(env): sint64");

            Callback lookupVmImplCallback = new Callback(LOOKUP_VM_IMPL_PARAMETER_COUNT, new Callback.Function() {
                @Override
                public Object call(Object... args) {
                    try {
                        return VM.this.lookupVmImpl((String) args[0]);
                    } catch (ClassCastException e) {
                        throw EspressoError.shouldNotReachHere(e);
                    } catch (RuntimeException e) {
                        throw e;
                    } catch (Throwable e) {
                        throw EspressoError.shouldNotReachHere(e);
                    }
                }
            });
            this.vmPtr = (long) InteropLibrary.getFactory().getUncached().execute(initializeMokapotContext, jniEnv.getNativePointer(), lookupVmImplCallback);

            assert this.vmPtr != 0;

        } catch (UnsupportedTypeException | ArityException | UnsupportedMessageException | UnknownIdentifierException e) {
            throw EspressoError.shouldNotReachHere(e);
        }
    }

    @Override
    public final EspressoContext getContext() {
        return jniEnv.getContext();
    }

    public long getJavaVM() {
        try {
            return (long) InteropLibrary.getFactory().getUncached().execute(getJavaVM);
        } catch (UnsupportedTypeException | ArityException | UnsupportedMessageException e) {
            throw EspressoError.shouldNotReachHere("getJavaVM failed");
        }
    }

    private static Map<String, VMSubstitutor> buildVmMethods() {
        Map<String, VMSubstitutor> map = new HashMap<>();
        for (VMSubstitutor method : VMCollector.getInstance()) {
            assert !map.containsKey(method.methodName()) : "VmImpl for " + method + " already exists";
            map.put(method.methodName(), method);
        }
        return Collections.unmodifiableMap(map);
    }

    private static final Map<String, VMSubstitutor> vmMethods = buildVmMethods();

    public static VM create(JniEnv jniEnv) {
        return new VM(jniEnv);
    }

    private static final int JVM_CALLER_DEPTH = -1;

    public static final int LOOKUP_VM_IMPL_PARAMETER_COUNT = 1;

    public TruffleObject lookupVmImpl(String methodName) {
        VMSubstitutor m = vmMethods.get(methodName);
        try {
            // Dummy placeholder for unimplemented/unknown methods.
            if (m == null) {
                // System.err.println("Fetching unknown/unimplemented VM method: " + methodName);
                return (TruffleObject) InteropLibrary.getFactory().getUncached().execute(jniEnv.dupClosureRefAndCast("(pointer): void"),
                                new Callback(1, new Callback.Function() {
                                    @Override
                                    public Object call(Object... args) {
                                        CompilerDirectives.transferToInterpreter();
                                        System.err.println("Calling unimplemented VM method: " + methodName);
                                        throw EspressoError.unimplemented("VM method: " + methodName);
                                    }
                                }));
            }

            String signature = m.jniNativeSignature();
            Callback target = vmMethodWrapper(m);
            return (TruffleObject) InteropLibrary.getFactory().getUncached().execute(jniEnv.dupClosureRefAndCast(signature), target);

        } catch (UnsupportedTypeException | ArityException | UnsupportedMessageException e) {
            throw EspressoError.shouldNotReachHere(e);
        }
    }

    // region VM methods

    @VmImpl
    @JniImpl
    public static long JVM_CurrentTimeMillis(@SuppressWarnings("unused") StaticObject ignored) {
        return System.currentTimeMillis();
    }

    @VmImpl
    @JniImpl
    public static long JVM_NanoTime(@SuppressWarnings("unused") StaticObject ignored) {
        return System.nanoTime();
    }

    /**
     * (Identity) hash code must be respected for wrappers. The same object could be wrapped by two
     * different instances of StaticObjectWrapper. Wrappers are transparent, it's identity comes
     * from the wrapped object.
     */
    @VmImpl
    @JniImpl
    public static int JVM_IHashCode(@Host(Object.class) StaticObject object) {
        return System.identityHashCode(MetaUtil.maybeUnwrapNull(object));
    }

    @VmImpl
    @JniImpl
    public void JVM_ArrayCopy(@SuppressWarnings("unused") Object ignored, @Host(Object.class) StaticObject src, int srcPos, @Host(Object.class) StaticObject dest, int destPos, int length) {
        try {
            if (src.isArray() && dest.isArray()) {
                System.arraycopy((src).unwrap(), srcPos, dest.unwrap(), destPos, length);
            } else {
                assert src.getClass().isArray();
                assert dest.getClass().isArray();
                System.arraycopy(src, srcPos, dest, destPos, length);
            }
        } catch (Exception e) {
            throw getMeta().throwExWithMessage(e.getClass(), e.getMessage());
        }
    }

    @VmImpl
    @JniImpl
    public @Host(Object.class) StaticObject JVM_Clone(@Host(Object.class) StaticObject self) {
        if (self.isArray()) {
            // For arrays.
            return self.copy();
        }
        Meta meta = getMeta();
        if (!meta.Cloneable.isAssignableFrom(self.getKlass())) {
            throw meta.throwEx(java.lang.CloneNotSupportedException.class);
        }

        // Normal object just copy the fields.
        return self.copy();
    }

    public Callback vmMethodWrapper(VMSubstitutor m) {
        int extraArg = (m.isJni()) ? 1 : 0;

        return new Callback(m.parameterCount() + extraArg, new Callback.Function() {
            @Override
            @CompilerDirectives.TruffleBoundary
            public Object call(Object... args) {
                boolean isJni = m.isJni();
                try {

                    // Substitute raw pointer by proper `this` reference.
                    // System.err.print("Call DEFINED method: " + m.getName() +
                    // Arrays.toString(shiftedArgs));
                    return m.invoke(VM.this, args);
                } catch (EspressoException e) {
                    if (isJni) {
                        jniEnv.getThreadLocalPendingException().set(e.getException());
                        return defaultValue(m.returnType());
                    }
                    throw EspressoError.shouldNotReachHere(e);
                } catch (StackOverflowError | OutOfMemoryError e) {
                    if (isJni) {
                        // This will most likely SOE again. Nothing we can do about that
                        // unfortunately.
                        jniEnv.getThreadLocalPendingException().set(getMeta().initEx(e.getClass()));
                        return defaultValue(m.returnType());
                    }
                    throw e;
                } catch (RuntimeException | VirtualMachineError e) {
                    throw e;
                } catch (ThreadDeath e) {
                    throw getMeta().throwEx(ThreadDeath.class);
                } catch (Throwable e) {
                    throw EspressoError.shouldNotReachHere(e);
                }
            }
        });
    }

    @VmImpl
    @JniImpl
    @SuppressFBWarnings(value = {"IMSE"}, justification = "Not dubious, .notifyAll is just forwarded from the guest.")
    public void JVM_MonitorNotifyAll(@Host(Object.class) StaticObject self) {
        try {
            self.notifyAll();
        } catch (IllegalMonitorStateException e) {
            throw getMeta().throwExWithMessage(e.getClass(), e.getMessage());
        }
    }

    @VmImpl
    @JniImpl
    @SuppressFBWarnings(value = {"IMSE"}, justification = "Not dubious, .notify is just forwarded from the guest.")
    public void JVM_MonitorNotify(@Host(Object.class) StaticObject self) {
        try {
            self.notify();
        } catch (IllegalMonitorStateException e) {
            throw getMeta().throwExWithMessage(e.getClass(), e.getMessage());
        }
    }

    @VmImpl
    @JniImpl
    @SuppressFBWarnings(value = {"IMSE"}, justification = "Not dubious, .wait is just forwarded from the guest.")
    public void JVM_MonitorWait(@Host(Object.class) StaticObject self, long timeout) {
        StaticObject currentThread = getMeta().getContext().getCurrentThread();
        try {
            Target_java_lang_Thread.fromRunnable(currentThread, getMeta(), (timeout > 0 ? State.TIMED_WAITING : State.WAITING));
            self.wait(timeout);
        } catch (InterruptedException e) {
            Target_java_lang_Thread.setInterrupt(currentThread, false);
            throw getMeta().throwExWithMessage(e.getClass(), e.getMessage());
        } catch (IllegalMonitorStateException | IllegalArgumentException e) {
            throw getMeta().throwExWithMessage(e.getClass(), e.getMessage());
        } finally {
            Target_java_lang_Thread.toRunnable(currentThread, getMeta(), State.RUNNABLE);
        }
    }

    @VmImpl
    public static boolean JVM_IsNaN(double d) {
        return Double.isNaN(d);
    }

    @VmImpl
    public static boolean JVM_SupportsCX8() {
        try {
            Class<?> klass = Class.forName("java.util.concurrent.atomic.AtomicLong");
            java.lang.reflect.Field field = klass.getDeclaredField("VM_SUPPORTS_LONG_CAS");
            field.setAccessible(true);
            return field.getBoolean(null);
        } catch (IllegalAccessException | NoSuchFieldException | ClassNotFoundException e) {
            throw EspressoError.shouldNotReachHere(e);
        }
    }

    @VmImpl
    @JniImpl
    // TODO(peterssen): @Type annotaion only for readability purposes.
    public @Host(String.class) StaticObject JVM_InternString(@Host(String.class) StaticObject self) {
        return getInterpreterToVM().intern(self);
    }

    // endregion VM methods

    // region JNI Invocation Interface
    @VmImpl
    public static int DestroyJavaVM() {
        return JniEnv.JNI_OK;
    }

    @SuppressWarnings("unused")
    @VmImpl
    public static int AttachCurrentThread(long penvPtr, long argsPtr) {
        System.err.println("AttachCurrentThread!!! " + penvPtr + " " + Thread.currentThread());
        return JniEnv.JNI_OK;
    }

    @VmImpl
    public static int DetachCurrentThread() {
        System.err.println("DetachCurrentThread!!!" + Thread.currentThread());
        return JniEnv.JNI_OK;
    }

    /**
     * <h3>jint GetEnv(JavaVM *vm, void **env, jint version);</h3>
     *
     * @param vmPtr_ The virtual machine instance from which the interface will be retrieved.
     * @param envPtr pointer to the location where the JNI interface pointer for the current thread
     *            will be placed.
     * @param version The requested JNI version.
     *
     * @returns If the current thread is not attached to the VM, sets *env to NULL, and returns
     *          JNI_EDETACHED. If the specified version is not supported, sets *env to NULL, and
     *          returns JNI_EVERSION. Otherwise, sets *env to the appropriate interface, and returns
     *          JNI_OK.
     */
    @SuppressWarnings("unused")
    @VmImpl
    public int GetEnv(long vmPtr_, long envPtr, int version) {
        // TODO(peterssen): Check the thread is attached, and that the VM pointer matches.
        LongBuffer buf = directByteBuffer(envPtr, 1, JavaKind.Long).asLongBuffer();
        buf.put(jniEnv.getNativePointer());
        return JniEnv.JNI_OK;
    }

    @SuppressWarnings("unused")
    @VmImpl
    public static int AttachCurrentThreadAsDaemon(long penvPtr, long argsPtr) {
        return JniEnv.JNI_OK;
    }

    public static class StackElement {
        private final Method m;
        private final int bci;

        public StackElement(Method m, int bci) {
            this.m = m;
            this.bci = bci;
        }

        public Method getMethod() {
            return m;
        }

        public int getBCI() {
            return bci;
        }
    }

    public static class StackTrace {
        public StackElement[] trace;
        public int size;
        public int capacity;

        public StackTrace() {
            this.trace = new StackElement[EspressoContext.DEFAULT_STACK_SIZE];
            this.capacity = EspressoContext.DEFAULT_STACK_SIZE;
            this.size = 0;
        }

        public void add(StackElement e) {
            if (size < capacity) {
                trace[size++] = e;
            } else {
                trace = Arrays.copyOf(trace, capacity <<= 1);
                trace[size++] = e;
            }
        }
    }

    // endregion JNI Invocation Interface
    @VmImpl
    @JniImpl
    public @Host(Throwable.class) StaticObject JVM_FillInStackTrace(@Host(Throwable.class) StaticObject self, @SuppressWarnings("unused") int dummy) {
        assert EspressoException.isUnwinding(self, getMeta());
        self.setHiddenField(getMeta().HIDDEN_FRAMES, new StackTrace());
        return self;
    }

    @VmImpl
    @JniImpl
    @SuppressWarnings("unchecked")
    public int JVM_GetStackTraceDepth(@Host(Throwable.class) StaticObject self) {
        Meta meta = getMeta();
        StackTrace frames = (StackTrace) self.getHiddenField(meta.HIDDEN_FRAMES);
        if (EspressoException.isUnwinding(self, meta)) {
            InterpreterToVM.fillInStackTrace(self, false, meta);
        }
        assert !EspressoException.isUnwinding(self, meta);
        return frames.size;
    }

    @VmImpl
    @JniImpl
    @SuppressWarnings("unchecked")
    public @Host(StackTraceElement.class) StaticObject JVM_GetStackTraceElement(@Host(Throwable.class) StaticObject self, int index) {
        Meta meta = getMeta();
        if (index < 0) {
            throw meta.throwEx(IndexOutOfBoundsException.class);
        }
        StaticObject ste = meta.StackTraceElement.allocateInstance();
        StackTrace frames = EspressoException.getFrames(self, meta);
        if (EspressoException.isUnwinding(self, meta)) {
            InterpreterToVM.fillInStackTrace(self, false, meta);
        }
        assert !EspressoException.isUnwinding(self, meta);
        if (index >= frames.size) {
            throw meta.throwEx(IndexOutOfBoundsException.class);
        }
        StackElement stackElement = frames.trace[index];
        Method method = stackElement.getMethod();
        if (method == null) {
            return StaticObject.NULL;
        }
        int bci = stackElement.getBCI();

        meta.StackTraceElement_init.invokeDirect(
                        /* this */ ste,
                        /* declaringClass */ meta.toGuestString(MetaUtil.internalNameToJava(method.getDeclaringKlass().getType().toString(), true, true)),
                        /* methodName */ meta.toGuestString(method.getName()),
                        /* fileName */ meta.toGuestString(method.getSourceFile()),
                        /* lineNumber */ method.BCItoLineNumber(bci));

        return ste;
    }

    private static void checkTag(ConstantPool pool, int index, ConstantPool.Tag expected) {
        ConstantPool.Tag target = pool.tagAt(index);
        if (target != expected) {
            throw EspressoLanguage.getCurrentContext().getMeta().throwExWithMessage(IllegalArgumentException.class, "Wrong type at constant pool index");
        }
    }

    @VmImpl
    @JniImpl
    public static int JVM_ConstantPoolGetSize(@SuppressWarnings("unused") Object unused, StaticObject jcpool) {
        return jcpool.getMirrorKlass().getConstantPool().length();
    }

    @VmImpl
    @JniImpl
    public static @Host(Class.class) StaticObject JVM_ConstantPoolGetClassAt(@SuppressWarnings("unused") Object unused, @Host(Object.class) StaticObject jcpool, int index) {
        checkTag(jcpool.getMirrorKlass().getConstantPool(), index, ConstantPool.Tag.CLASS);
        return ((RuntimeConstantPool) jcpool.getMirrorKlass().getConstantPool()).resolvedKlassAt(null, index).mirror();
    }

    @VmImpl
    @JniImpl
    public static double JVM_ConstantPoolGetDoubleAt(@SuppressWarnings("unused") Object unused, @Host(Object.class) StaticObject jcpool, int index) {
        checkTag(jcpool.getMirrorKlass().getConstantPool(), index, ConstantPool.Tag.DOUBLE);
        return jcpool.getMirrorKlass().getConstantPool().doubleAt(index);
    }

    @VmImpl
    @JniImpl
    public static float JVM_ConstantPoolGetFloatAt(@SuppressWarnings("unused") Object unused, @Host(Object.class) StaticObject jcpool, int index) {
        checkTag(jcpool.getMirrorKlass().getConstantPool(), index, ConstantPool.Tag.FLOAT);
        return jcpool.getMirrorKlass().getConstantPool().floatAt(index);
    }

    @VmImpl
    @JniImpl
    public static @Host(String.class) StaticObject JVM_ConstantPoolGetStringAt(@SuppressWarnings("unused") Object unused, @Host(Object.class) StaticObject jcpool, int index) {
        checkTag(jcpool.getMirrorKlass().getConstantPool(), index, ConstantPool.Tag.STRING);
        return ((RuntimeConstantPool) jcpool.getMirrorKlass().getConstantPool()).resolvedStringAt(index);
    }

    @VmImpl
    @JniImpl
    public @Host(String.class) StaticObject JVM_ConstantPoolGetUTF8At(@SuppressWarnings("unused") Object unused, StaticObject jcpool, int index) {
        checkTag(jcpool.getMirrorKlass().getConstantPool(), index, ConstantPool.Tag.UTF8);
        return getMeta().toGuestString(jcpool.getMirrorKlass().getConstantPool().symbolAt(index).toString());
    }

    @VmImpl
    @JniImpl
    public static int JVM_ConstantPoolGetIntAt(@SuppressWarnings("unused") Object unused, StaticObject jcpool, int index) {
        checkTag(jcpool.getMirrorKlass().getConstantPool(), index, ConstantPool.Tag.INTEGER);
        return jcpool.getMirrorKlass().getConstantPool().intAt(index);
    }

    @VmImpl
    @JniImpl
    public static long JVM_ConstantPoolGetLongAt(@SuppressWarnings("unused") Object unused, StaticObject jcpool, int index) {
        checkTag(jcpool.getMirrorKlass().getConstantPool(), index, ConstantPool.Tag.LONG);
        return jcpool.getMirrorKlass().getConstantPool().longAt(index);
    }

    @VmImpl
    @JniImpl
    public @Host(Class.class) StaticObject JVM_DefineClass(String name, @Host(ClassLoader.class) StaticObject loader, long bufPtr, int len,
                    @Host(ProtectionDomain.class) StaticObject pd) {
        ByteBuffer buf = JniEnv.directByteBuffer(bufPtr, len, JavaKind.Byte);
        final byte[] bytes = new byte[len];
        buf.get(bytes);

        Symbol<Type> type = null;
        if (name != null) {
            String internalName = name;
            if (!name.startsWith("[")) {
                // Force 'L' type.
                internalName = "L" + name + ";";
            }
            if (!Validation.validTypeDescriptor(ByteSequence.create(internalName), false)) {
                throw getMeta().throwExWithMessage(NoClassDefFoundError.class, name);
            }
            type = getTypes().fromClassGetName(internalName);
        }

        StaticObject clazz = getContext().getRegistries().defineKlass(type, bytes, loader).mirror();
        assert clazz != null;
        assert pd != null;
        clazz.setHiddenField(getMeta().HIDDEN_PROTECTION_DOMAIN, pd);
        return clazz;
    }

    @VmImpl
    @JniImpl
    public @Host(Class.class) StaticObject JVM_DefineClassWithSource(String name, @Host(ClassLoader.class) StaticObject loader, long bufPtr, int len,
                    @Host(ProtectionDomain.class) StaticObject pd, @SuppressWarnings("unused") String source) {
        // FIXME(peterssen): Source is ignored.
        return JVM_DefineClass(name, loader, bufPtr, len, pd);
    }

    @VmImpl
    @JniImpl
    public @Host(Class.class) StaticObject JVM_FindLoadedClass(@Host(ClassLoader.class) StaticObject loader, @Host(String.class) StaticObject name) {
        Symbol<Type> type = getTypes().fromClassGetName(Meta.toHostString(name));
        Klass klass = getRegistries().findLoadedClass(type, loader);
        if (klass == null) {
            return StaticObject.NULL;
        }
        return klass.mirror();
    }

    private final ConcurrentHashMap<Long, TruffleObject> handle2Lib = new ConcurrentHashMap<>();

    private final ConcurrentHashMap<Long, TruffleObject> handle2Sym = new ConcurrentHashMap<>();

    // region Library support
    @VmImpl
    public long JVM_LoadLibrary(String name) {
        try {
            TruffleObject lib = NativeLibrary.loadLibrary(Paths.get(name));
            java.lang.reflect.Field f = lib.getClass().getDeclaredField("handle");
            f.setAccessible(true);
            long handle = (long) f.get(lib);
            handle2Lib.put(handle, lib);
            return handle;
        } catch (IllegalAccessException | NoSuchFieldException e) {
            throw EspressoError.shouldNotReachHere(e);
        }
    }

    @VmImpl
    public static void JVM_UnloadLibrary(@SuppressWarnings("unused") long handle) {
        // TODO(peterssen): Do unload the library.
        System.err.println("JVM_UnloadLibrary called but library was not unloaded!");
    }

    @VmImpl
    public long JVM_FindLibraryEntry(long libHandle, String name) {
        if (libHandle == 0) {
            System.err.println("JVM_FindLibraryEntry from default/global namespace (0): " + name);
            return 0L;
        }
        // TODO(peterssen): Workaround for MacOS flags: RTLD_DEFAULT...
        if (-6 < libHandle && libHandle < 0) {
            System.err.println("JVM_FindLibraryEntry with unsupported flag/handle/namespace (" + libHandle + "): " + name);
            return 0L;
        }
        try {
            TruffleObject function = NativeLibrary.lookup(handle2Lib.get(libHandle), name);
            long handle = InteropLibrary.getFactory().getUncached().asPointer(function);
            handle2Sym.put(handle, function);
            return handle;
        } catch (UnsupportedMessageException e) {
            throw EspressoError.shouldNotReachHere(e);
        } catch (UnknownIdentifierException e) {
            return 0; // not found
        }
    }

    // endregion Library support
    @VmImpl
    public static boolean JVM_IsSupportedJNIVersion(int version) {
        return version == JNI_VERSION_1_1 ||
                        version == JNI_VERSION_1_2 ||
                        version == JNI_VERSION_1_4 ||
                        version == JNI_VERSION_1_6 ||
                        version == JNI_VERSION_1_8;
    }

    @VmImpl
    public static int JVM_GetInterfaceVersion() {
        return JniEnv.JVM_INTERFACE_VERSION;
    }

    public void dispose() {
        assert vmPtr != 0L : "Mokapot already disposed";
        try {
            InteropLibrary.getFactory().getUncached().execute(disposeMokapotContext, vmPtr);
            this.vmPtr = 0L;
        } catch (UnsupportedTypeException | ArityException | UnsupportedMessageException e) {
            throw EspressoError.shouldNotReachHere("Cannot dispose Espresso libjvm (mokapot).");
        }
        assert vmPtr == 0L;
    }

    @VmImpl
    public static long JVM_TotalMemory() {
        // TODO(peterssen): What to report here?
        return Runtime.getRuntime().totalMemory();
    }

    @VmImpl
    public static long JVM_MaxMemory() {
        return Runtime.getRuntime().maxMemory();
    }

    @VmImpl
    public static void JVM_GC() {
        System.gc();
    }

    @VmImpl
    public static void JVM_Halt(int code) {
        throw new EspressoExitException(code);
    }

    @VmImpl
    public static void JVM_Exit(int code) {
        // System.exit(code);
        // Unlike Halt, runs finalizers
        throw new EspressoExitException(code);
    }

    @VmImpl
    @JniImpl
    public @Host(Properties.class) StaticObject JVM_InitProperties(@Host(Properties.class) StaticObject properties) {
        Method setProperty = properties.getKlass().lookupMethod(Name.setProperty, Signature.Object_String_String);

        OptionValues options = getContext().getEnv().getOptions();

        // Set user-defined system properties.
        for (Map.Entry<String, String> entry : options.get(EspressoOptions.Properties).entrySet()) {
            setProperty.invokeWithConversions(properties, entry.getKey(), entry.getValue());
        }

        EspressoProperties props = getContext().getVmProperties();

        // Espresso uses VM properties, to ensure consistency the user-defined properties (that may
        // differ in some cases) are overwritten.
        setProperty.invokeWithConversions(properties, "java.class.path", Utils.stringify(props.classpath()));
        setProperty.invokeWithConversions(properties, "java.home", props.javaHome().toString());
        setProperty.invokeWithConversions(properties, "sun.boot.class.path", Utils.stringify(props.bootClasspath()));
        setProperty.invokeWithConversions(properties, "java.library.path", Utils.stringify(props.javaLibraryPath()));
        setProperty.invokeWithConversions(properties, "sun.boot.library.path", Utils.stringify(props.bootLibraryPath()));
        setProperty.invokeWithConversions(properties, "java.ext.dirs", Utils.stringify(props.extDirs()));

        // Set VM information.
        setProperty.invokeWithConversions(properties, "java.vm.specification.version", EspressoLanguage.VM_SPECIFICATION_VERSION);
        setProperty.invokeWithConversions(properties, "java.vm.specification.name", EspressoLanguage.VM_SPECIFICATION_NAME);
        setProperty.invokeWithConversions(properties, "java.vm.specification.vendor", EspressoLanguage.VM_SPECIFICATION_VENDOR);
        setProperty.invokeWithConversions(properties, "java.vm.version", EspressoLanguage.VM_VERSION);
        setProperty.invokeWithConversions(properties, "java.vm.name", EspressoLanguage.VM_NAME);
        setProperty.invokeWithConversions(properties, "java.vm.vendor", EspressoLanguage.VM_VENDOR);
        setProperty.invokeWithConversions(properties, "java.vm.info", EspressoLanguage.VM_INFO);

        return properties;
    }

    @VmImpl
    @JniImpl
    public int JVM_GetArrayLength(@Host(Object.class) StaticObject array) {
        try {
            return Array.getLength(MetaUtil.unwrapArrayOrNull(array));
        } catch (IllegalArgumentException | NullPointerException e) {
            throw getMeta().throwExWithMessage(e.getClass(), e.getMessage());
        }
    }

    @SuppressWarnings("unused")
    @VmImpl
    @JniImpl
    public static boolean JVM_DesiredAssertionStatus(@Host(Class.class) StaticObject unused, @Host(Class.class) StaticObject cls) {
        // TODO(peterssen): Assertions are always disabled, use the VM arguments.
        return false;
    }

    private static FrameInstance getCallerFrame(int depth) {
        // TODO(peterssen): HotSpot verifies that the method is marked as @CallerSensitive.
        // Non-Espresso frames (e.g TruffleNFI) are ignored.
        // The call stack should look like this:
        // 2 : the @CallerSensitive annotated method.
        // ... : skipped non-Espresso frames.
        // 1 : getCallerClass method.
        // ... :
        // 0 : the callee.
        //
        // JVM_CALLER_DEPTH => the caller.
        int callerDepth = (depth == JVM_CALLER_DEPTH) ? 2 : depth + 1;

        final int[] depthCounter = new int[]{callerDepth};
        FrameInstance target = Truffle.getRuntime().iterateFrames(
                        new FrameInstanceVisitor<FrameInstance>() {
                            @Override
                            public FrameInstance visitFrame(FrameInstance frameInstance) {
                                Method m = getMethodFromFrame(frameInstance);
                                if (m != null && --depthCounter[0] < 0) {
                                    return frameInstance;
                                }
                                return null;
                            }
                        });
        if (target != null) {
            return target;
        }
        throw EspressoError.shouldNotReachHere();
    }

    private static EspressoRootNode getEspressoRootFromFrame(FrameInstance frameInstance) {
        if (frameInstance.getCallTarget() instanceof RootCallTarget) {
            RootCallTarget callTarget = (RootCallTarget) frameInstance.getCallTarget();
            RootNode rootNode = callTarget.getRootNode();
            if (rootNode instanceof EspressoRootNode) {
                return ((EspressoRootNode) rootNode);
            }
        }
        return null;
    }

    private static Method getMethodFromFrame(FrameInstance frameInstance) {
        EspressoRootNode root = getEspressoRootFromFrame(frameInstance);
        if (root != null) {
            return root.getMethod();
        }
        return null;
    }

    private static Method getCallerMethod(int depth) {
        FrameInstance callerFrame = getCallerFrame(depth);
        if (callerFrame == null) {
            return null;
        }
        return getMethodFromFrame(callerFrame);
    }

    @VmImpl
    @JniImpl
    public static @Host(Class.class) StaticObject JVM_GetCallerClass(int depth) {
        Method callerMethod = getCallerMethod(depth);
        if (callerMethod == null) {
            return StaticObject.NULL;
        }
        return callerMethod.getDeclaringKlass().mirror();
    }

    @VmImpl
    @JniImpl
    public @Host(Class[].class) StaticObject JVM_GetClassContext() {
        // TODO(garcia) This must only be called from SecurityManager.getClassContext
        ArrayList<StaticObject> result = new ArrayList<>();
        Truffle.getRuntime().iterateFrames(
                        new FrameInstanceVisitor<Object>() {
                            @Override
                            public Object visitFrame(FrameInstance frameInstance) {
                                Method m = getMethodFromFrame(frameInstance);
                                if (m != null && !isIgnoredBySecurityStackWalk(m, getMeta()) && !m.isNative()) {
                                    result.add(m.getDeclaringKlass().mirror());
                                }
                                return null;
                            }
                        });
        return StaticObject.createArray(getMeta().Class_Array, result.toArray(StaticObject.EMPTY_ARRAY));
    }

    private static boolean isIgnoredBySecurityStackWalk(Method m, Meta meta) {
        Klass holderKlass = m.getDeclaringKlass();
        if (holderKlass == meta.Method && m.getName() == Name.invoke) {
            return true;
        }
        if (meta.MethodAccessorImpl.isAssignableFrom(holderKlass)) {
            return true;
        }
        if (MethodHandleIntrinsics.isMethodHandleIntrinsic(m, meta)) {
            return true;
        }
        return false;
    }

    private boolean isAuthorized(StaticObject context, Klass klass) {
        if (!StaticObject.isNull(getMeta().System.getStatics().getField(getMeta().System_securityManager))) {
            if (getMeta().ProtectionDomain_impliesCreateAccessControlContext == null) {
                return true;
            }
            if ((boolean) getMeta().AccessControlContext_isAuthorized.invokeDirect(context)) {
                return true;
            }
            StaticObject pd = Target_java_lang_Class.getProtectionDomain0(klass.mirror());
            if (pd != StaticObject.NULL) {
                return (boolean) getMeta().ProtectionDomain_impliesCreateAccessControlContext.invokeDirect(pd);
            }
        }
        return true;
    }

    private @Host(AccessControlContext.class) StaticObject createACC(@Host(ProtectionDomain[].class) StaticObject context,
                    boolean isPriviledged,
                    @Host(AccessControlContext.class) StaticObject priviledgedContext) {
        Klass accKlass = getMeta().AccessControlContext;
        StaticObject acc = accKlass.allocateInstance();
        acc.setField(getMeta().ACC_context, context);
        acc.setField(getMeta().ACC_privilegedContext, priviledgedContext);
        acc.setBooleanField(getMeta().ACC_isPrivileged, isPriviledged);
        if (getMeta().ACC_isAuthorized != null) {
            acc.setBooleanField(getMeta().ACC_isAuthorized, true);
        }
        return acc;
    }

    private @Host(AccessControlContext.class) StaticObject createDummyACC() {
        Klass pdKlass = getMeta().ProtectionDomain;
        StaticObject pd = pdKlass.allocateInstance();
        getMeta().ProtectionDomain_init_CodeSource_PermissionCollection.invokeDirect(pd, StaticObject.NULL, StaticObject.NULL);
        StaticObject context = StaticObject.wrap(new StaticObject[]{pd});
        return createACC(context, false, StaticObject.NULL);
    }

    static private class PrivilegedStack {
        public static Supplier<PrivilegedStack> supplier = new Supplier<PrivilegedStack>() {
            @Override
            public PrivilegedStack get() {
                return new PrivilegedStack();
            }
        };

        private Element top;

        public void push(FrameInstance frame, StaticObject context) {
            top = new Element(frame, context, top);
        }

        public void pop() {
            assert top != null : "poping empty privileged stack !";
            top = top.next;
        }

        public boolean compare(FrameInstance frame) {
            return top != null && top.compare(frame);
        }

        public StaticObject peekContext() {
            assert top != null;
            return top.context;
        }

        static private class Element {
            long frameID;
            StaticObject context;
            Element next;

            public Element(FrameInstance frame, StaticObject context, Element next) {
                this.frameID = initPrivilegedFrame(frame);
                this.context = context;
                this.next = next;
            }

            public boolean compare(FrameInstance other) {
                try {
                    FrameSlot slot = privilegedFrameSlots.get(getMethodFromFrame(other).identity());
                    return slot != null && other.getFrame(FrameInstance.FrameAccess.READ_ONLY).getLong(slot) == frameID;
                } catch (FrameSlotTypeException e) {
                    return false;
                }
            }

            // Dummy.
            private static final Object frameIdSlotIdentifier = new Object();

            private static final EconomicMap<Method, FrameSlot> privilegedFrameSlots = EconomicMap.create(Equivalence.IDENTITY);

            private static long newFrameID = 0L;

            /**
             * Injects the frame ID in the frame. Spawns a new frame slot in the frame descriptor of
             * the corresponding RootNode if needed.
<<<<<<< HEAD
             * 
=======
             *
>>>>>>> 6a4e612f
             * @param frame the current privileged frame.
             * @return the frame ID of the frame.
             */
            private static long initPrivilegedFrame(FrameInstance frame) {
                Method m = getMethodFromFrame(frame);
                FrameSlot slot = privilegedFrameSlots.get(m.identity());
                if (slot == null) {
                    slot = initSlot(frame, m);
                }
                assert slot == privilegedFrameSlots.get(m.identity());
                long id = ++newFrameID;
                frame.getFrame(FrameInstance.FrameAccess.READ_WRITE).setLong(slot, id);
                return id;
            }

            /**
             * Responsible for spawning the frame slot of root nodes that haven't yet been
             * encountered by JVM_doPrivileged.
             */
            private static FrameSlot initSlot(FrameInstance frame, Method m) {
                synchronized (privilegedFrameSlots) {
                    FrameSlot result = privilegedFrameSlots.get(m.identity());
                    if (result != null) {
                        return result;
                    }
                    result = getEspressoRootFromFrame(frame).getFrameDescriptor().addFrameSlot(frameIdSlotIdentifier, FrameSlotKind.Long);
                    privilegedFrameSlots.put(m, result);
                    return result;
                }
            }
        }
    }

    private static final ThreadLocal<PrivilegedStack> privilegedStackThreadLocal = ThreadLocal.withInitial(PrivilegedStack.supplier);

    @VmImpl
    @JniImpl
    @CompilerDirectives.TruffleBoundary
    @SuppressWarnings("unused")
    public @Host(Object.class) StaticObject JVM_DoPrivileged(@Host(Class.class) StaticObject cls,
                    @Host(typeName = "PrivilegedAction OR PrivilegedActionException") StaticObject action,
                    @Host(AccessControlContext.class) StaticObject context,
                    boolean wrapException) {
        if (StaticObject.isNull(action)) {
            throw getMeta().throwEx(NullPointerException.class);
        }
        FrameInstance callerFrame = getCallerFrame(0);
        assert callerFrame != null : "No caller ?";
        Klass caller = getMethodFromFrame(callerFrame).getDeclaringKlass();
        StaticObject acc = context;
        if (!StaticObject.isNull(context)) {
            if (!isAuthorized(context, caller)) {
                acc = createDummyACC();
            }
        }
        Method run = action.getKlass().lookupMethod(Name.run, Signature.Object);
        if (run == null || !run.isPublic() || run.isStatic()) {
            getMeta().throwEx(InternalError.class);
        }

        // Prepare the privileged stack
        PrivilegedStack stack = privilegedStackThreadLocal.get();
        stack.push(callerFrame, acc);

        // Execute the action.
        StaticObject result = StaticObject.NULL;
        try {
            result = (StaticObject) run.invokeDirect(action);
        } catch (EspressoException e) {
            if (getMeta().Exception.isAssignableFrom(e.getException().getKlass()) &&
                            !getMeta().RuntimeException.isAssignableFrom(e.getException().getKlass())) {
                StaticObject wrapper = getMeta().PrivilegedActionException.allocateInstance();
                getMeta().PrivilegedActionException_init_Exception.invokeDirect(wrapper, e.getException());
                throw new EspressoException(wrapper);
            }
            throw e;
        } finally {
            stack.pop();
        }
        return result;
    }

    @VmImpl
    @JniImpl
    @CompilerDirectives.TruffleBoundary
    @SuppressWarnings("unused")
    public @Host(Object.class) StaticObject JVM_GetStackAccessControlContext(@Host(Class.class) StaticObject cls) {
        ArrayList<StaticObject> domains = new ArrayList<>();
        final PrivilegedStack stack = privilegedStackThreadLocal.get();
        final boolean[] isPrivileged = new boolean[]{false};

        StaticObject context = Truffle.getRuntime().iterateFrames(new FrameInstanceVisitor<StaticObject>() {
            StaticObject prevDomain = StaticObject.NULL;

            public StaticObject visitFrame(FrameInstance frameInstance) {
                Method m = getMethodFromFrame(frameInstance);
                if (m != null) {
                    if (stack.compare(frameInstance)) {
                        isPrivileged[0] = true;
                    }
                    StaticObject domain = Target_java_lang_Class.getProtectionDomain0(m.getDeclaringKlass().mirror());
                    if (domain != prevDomain && domain != StaticObject.NULL) {
                        domains.add(domain);
                        prevDomain = domain;
                    }
                    if (isPrivileged[0]) {
                        return stack.peekContext();
                    }
                }
                return null;
            }
        });

        if (domains.isEmpty()) {
            if (isPrivileged[0] && StaticObject.isNull(context)) {
                return StaticObject.NULL;
            }
            return createACC(StaticObject.NULL, isPrivileged[0], context == null ? StaticObject.NULL : context);
        }

        StaticObject guestContext = StaticObject.createArray(getMeta().ProtectionDomain.array(), domains.toArray(StaticObject.EMPTY_ARRAY));
        return createACC(guestContext, isPrivileged[0], context == null ? StaticObject.NULL : context);
    }

    @VmImpl
    @JniImpl
    @SuppressWarnings("unused")
    public @Host(Object.class) StaticObject JVM_GetInheritedAccessControlContext(@Host(Class.class) StaticObject cls) {
<<<<<<< HEAD
        return getContext().getHost2Guest(Thread.currentThread()).getField(getMeta().Thread_inheritedAccessControlContext);
=======
        return getContext().getCurrentThread().getField(getMeta().Thread_inheritedAccessControlContext);
>>>>>>> 6a4e612f
    }

    @VmImpl
    @JniImpl
    public static @Host(Object.class) StaticObject JVM_LatestUserDefinedLoader() {
        StaticObject result = Truffle.getRuntime().iterateFrames(new FrameInstanceVisitor<StaticObject>() {
            public StaticObject visitFrame(FrameInstance frameInstance) {
                Method m = getMethodFromFrame(frameInstance);
                if (m != null) {
                    Klass holder = m.getDeclaringKlass();
                    Meta meta = holder.getMeta();
                    // vfst.skip_reflection_related_frames(); // Only needed for 1.4 reflection
                    if (meta.MethodAccessorImpl.isAssignableFrom(holder) || meta.ConstructorAccessorImpl.isAssignableFrom(holder)) {
                        return null;
                    }

                    StaticObject loader = holder.getDefiningClassLoader();
                    // if (loader != NULL && !SystemDictionary::is_ext_class_loader(loader))
                    if (StaticObject.notNull(loader) && !Type.sun_misc_Launcher_ExtClassLoader.equals(loader.getKlass().getType())) {
                        return loader;
                    }
                }
                return null;
            }
        });

        return result == null ? StaticObject.NULL : result;
    }

    @VmImpl
    @JniImpl
    public static int JVM_GetClassAccessFlags(@Host(Class.class) StaticObject clazz) {
        Klass klass = clazz.getMirrorKlass();
        if (klass.isPrimitive()) {
            final int primitiveFlags = ACC_ABSTRACT | ACC_FINAL | ACC_PUBLIC;
            assert klass.getModifiers() == primitiveFlags;
            return klass.getModifiers();
        }
        return klass.getModifiers() & Constants.JVM_ACC_WRITTEN_FLAGS;
    }

    @VmImpl
    @JniImpl
    public static int JVM_GetClassModifiers(@Host(Class.class) StaticObject clazz) {
        Klass klass = clazz.getMirrorKlass();
        if (klass.isPrimitive()) {
            final int primitiveModifiers = ACC_ABSTRACT | ACC_FINAL | ACC_PUBLIC;
            assert klass.getClassModifiers() == primitiveModifiers;
            return klass.getClassModifiers();
        }
        return klass.getClassModifiers();
    }

    @VmImpl
    @JniImpl
    public @Host(Class.class) StaticObject JVM_FindClassFromBootLoader(String name) {
        if (name == null) {
            return StaticObject.NULL;
        }

        String internalName = name;
        if (!name.startsWith("[")) {
            // Force 'L' type.
            internalName = "L" + name + ";";
        }

        if (!Validation.validTypeDescriptor(ByteSequence.create(internalName), false)) {
            return StaticObject.NULL;
        }

        Symbol<Type> type = getTypes().fromClassGetName(internalName);
        if (Types.isPrimitive(type)) {
            return StaticObject.NULL;
        }

        Klass klass = getRegistries().loadKlassWithBootClassLoader(type);
        if (klass == null) {
            return StaticObject.NULL;
        }

        return klass.mirror();
    }

    public TruffleObject getLibrary(long handle) {
        return handle2Lib.get(handle);
    }

    public TruffleObject getFunction(long handle) {
        return handle2Sym.get(handle);
    }

    /**
     * Returns the value of the indexed component in the specified array object. The value is
     * automatically wrapped in an object if it has a primitive type.
     *
     * @param array the array
     * @param index the index
     * @returns the (possibly wrapped) value of the indexed component in the specified array
     * @exception NullPointerException If the specified object is null
     * @exception IllegalArgumentException If the specified object is not an array
     * @exception ArrayIndexOutOfBoundsException If the specified {@code index} argument is
     *                negative, or if it is greater than or equal to the length of the specified
     *                array
     */
    @VmImpl
    @JniImpl
    public @Host(Object.class) StaticObject JVM_GetArrayElement(@Host(Object.class) StaticObject array, int index) {
        if (StaticObject.isNull(array)) {
            throw getMeta().throwEx(NullPointerException.class);
        }
        if (array.isArray()) {
            return getInterpreterToVM().getArrayObject(index, array);
        }
        if (!array.getClass().isArray()) {
            throw getMeta().throwExWithMessage(IllegalArgumentException.class, "Argument is not an array");
        }
        assert array.getClass().isArray() && array.getClass().getComponentType().isPrimitive();
        if (index < 0 || index >= JVM_GetArrayLength(array)) {
            throw getMeta().throwExWithMessage(ArrayIndexOutOfBoundsException.class, "index");
        }
        Object elem = Array.get(array, index);
        return guestBox(elem);
    }

    private static @Host(java.lang.reflect.Method.class) StaticObject getGuestReflectiveMethodRoot(@Host(java.lang.reflect.Method.class) StaticObject seed) {
        Meta meta = seed.getKlass().getMeta();
        assert InterpreterToVM.instanceOf(seed, meta.Method);
        StaticObject curMethod = seed;
        Method target = null;
        while (target == null) {
            target = (Method) curMethod.getHiddenField(meta.HIDDEN_METHOD_KEY);
            if (target == null) {
                curMethod = (StaticObject) meta.Method_root.get(curMethod);
            }
        }
        return curMethod;
    }

    private static @Host(java.lang.reflect.Field.class) StaticObject getGuestReflectiveFieldRoot(@Host(java.lang.reflect.Field.class) StaticObject seed) {
        Meta meta = seed.getKlass().getMeta();
        assert InterpreterToVM.instanceOf(seed, meta.Field);
        StaticObject curField = seed;
        Field target = null;
        while (target == null) {
            target = (Field) curField.getHiddenField(meta.HIDDEN_FIELD_KEY);
            if (target == null) {
                curField = (StaticObject) meta.Field_root.get(curField);
            }
        }
        return curField;
    }

    private static @Host(java.lang.reflect.Constructor.class) StaticObject getGuestReflectiveConstructorRoot(@Host(java.lang.reflect.Constructor.class) StaticObject seed) {
        Meta meta = seed.getKlass().getMeta();
        assert InterpreterToVM.instanceOf(seed, meta.Constructor);
        StaticObject curConstructor = seed;
        Method target = null;
        while (target == null) {
            target = (Method) curConstructor.getHiddenField(meta.HIDDEN_CONSTRUCTOR_KEY);
            if (target == null) {
                curConstructor = (StaticObject) meta.Constructor_root.get(curConstructor);
            }
        }
        return curConstructor;
    }

    @VmImpl
    @JniImpl
    public @Host(Parameter[].class) StaticObject JVM_GetMethodParameters(@Host(Object.class) StaticObject executable) {
        assert getMeta().Executable.isAssignableFrom(executable.getKlass());
        StaticObject parameterTypes = (StaticObject) executable.getKlass().lookupMethod(Name.getParameterTypes, Signature.Class_array).invokeDirect(executable);
        int numParams = parameterTypes.length();
        if (numParams == 0) {
            return StaticObject.NULL;
        }

        Method method;
        if (getMeta().Method.isAssignableFrom(executable.getKlass())) {
            method = Method.getHostReflectiveMethodRoot(executable);
        } else if (getMeta().Constructor.isAssignableFrom(executable.getKlass())) {
            method = Method.getHostReflectiveConstructorRoot(executable);
        } else {
            throw EspressoError.shouldNotReachHere();
        }

        MethodParametersAttribute methodParameters = (MethodParametersAttribute) method.getAttribute(Name.MethodParameters);

        if (methodParameters == null) {
            return StaticObject.NULL;
        }
        // Verify first.
        int cpLength = method.getConstantPool().length();
        for (MethodParametersAttribute.Entry entry : methodParameters.getEntries()) {
            int nameIndex = entry.getNameIndex();
            if (nameIndex < 0 || nameIndex >= cpLength) {
                throw getMeta().throwExWithMessage(getMeta().IllegalArgumentException,
                                getMeta().toGuestString("Constant pool index out of bounds"));
            }
            if (nameIndex != 0 && method.getConstantPool().tagAt(nameIndex) != ConstantPool.Tag.UTF8) {
                throw getMeta().throwExWithMessage(getMeta().IllegalArgumentException,
                                getMeta().toGuestString("Wrong type at constant pool index"));
            }
        }

        // TODO(peterssen): Cache guest j.l.reflect.Parameter constructor.
        // Calling the constructor is just for validation, manually setting the fields would
        // be faster.
        Method parameterInit = getMeta().Parameter.lookupDeclaredMethod(Name.INIT, getSignatures().makeRaw(Type._void,
                        /* name */ Type.String,
                        /* modifiers */ Type._int,
                        /* executable */ Type.Executable,
                        /* index */ Type._int));

        return getMeta().Parameter.allocateArray(numParams, new IntFunction<StaticObject>() {
            @Override
            public StaticObject apply(int index) {
                MethodParametersAttribute.Entry entry = methodParameters.getEntries()[index];
                StaticObject instance = getMeta().Parameter.allocateInstance();
                // For a 0 index, give an empty name.
                String hostName = "";
                if (entry.getNameIndex() != 0) {
                    hostName = method.getConstantPool().symbolAt(entry.getNameIndex(), "parameter name").toString();
                }
                parameterInit.invokeDirect(/* this */ instance,
                                /* name */ getMeta().toGuestString(hostName),
                                /* modifiers */ entry.getAccessFlags(),
                                /* executable */ executable,
                                /* index */ index);
                return instance;
            }
        });
    }

    @VmImpl
    @JniImpl
    public @Host(byte[].class) StaticObject JVM_GetMethodTypeAnnotations(@Host(java.lang.reflect.Executable.class) StaticObject guestReflectionMethod) {
        // guestReflectionMethod can be either a Method or a Constructor.
        if (InterpreterToVM.instanceOf(guestReflectionMethod, getMeta().Method)) {
            StaticObject methodRoot = getGuestReflectiveMethodRoot(guestReflectionMethod);
            assert methodRoot != null;
            return (StaticObject) methodRoot.getHiddenField(methodRoot.getKlass().getMeta().HIDDEN_METHOD_RUNTIME_VISIBLE_TYPE_ANNOTATIONS);
        } else if (InterpreterToVM.instanceOf(guestReflectionMethod, getMeta().Constructor)) {
            StaticObject constructorRoot = getGuestReflectiveConstructorRoot(guestReflectionMethod);
            assert constructorRoot != null;
            return (StaticObject) constructorRoot.getHiddenField(constructorRoot.getKlass().getMeta().HIDDEN_CONSTRUCTOR_RUNTIME_VISIBLE_TYPE_ANNOTATIONS);
        } else {
            throw EspressoError.shouldNotReachHere();
        }
    }

    @VmImpl
    @JniImpl
    public @Host(byte[].class) StaticObject JVM_GetFieldTypeAnnotations(@Host(java.lang.reflect.Field.class) StaticObject guestReflectionField) {
        assert InterpreterToVM.instanceOf(guestReflectionField, getMeta().Field);
        StaticObject fieldRoot = getGuestReflectiveFieldRoot(guestReflectionField);
        assert fieldRoot != null;
        return (StaticObject) fieldRoot.getHiddenField(fieldRoot.getKlass().getMeta().HIDDEN_FIELD_RUNTIME_VISIBLE_TYPE_ANNOTATIONS);
    }

    private StaticObject guestBox(Object elem) {
        if (elem instanceof Integer) {
            return (StaticObject) getMeta().Integer_valueOf.invokeDirect(null, (int) elem);
        }
        if (elem instanceof Boolean) {
            return (StaticObject) getMeta().Boolean_valueOf.invokeDirect(null, (boolean) elem);
        }
        if (elem instanceof Byte) {
            return (StaticObject) getMeta().Byte_valueOf.invokeDirect(null, (byte) elem);
        }
        if (elem instanceof Character) {
            return (StaticObject) getMeta().Character_valueOf.invokeDirect(null, (char) elem);
        }
        if (elem instanceof Short) {
            return (StaticObject) getMeta().Short_valueOf.invokeDirect(null, (short) elem);
        }
        if (elem instanceof Float) {
            return (StaticObject) getMeta().Float_valueOf.invokeDirect(null, (float) elem);
        }
        if (elem instanceof Double) {
            return (StaticObject) getMeta().Double_valueOf.invokeDirect(null, (double) elem);
        }
        if (elem instanceof Long) {
            return (StaticObject) getMeta().Long_valueOf.invokeDirect(null, (long) elem);
        }

        throw EspressoError.shouldNotReachHere("Not a boxed type " + elem);
    }

    @VmImpl
    @JniImpl
    public @Host(String.class) StaticObject JVM_GetSystemPackage(@Host(String.class) StaticObject name) {
        String hostPkgName = Meta.toHostString(name);
        if (hostPkgName.endsWith("/")) {
            hostPkgName = hostPkgName.substring(0, hostPkgName.length() - 1);
        }
        String fileName = getRegistries().getBootClassRegistry().getPackagePath(hostPkgName);
        return getMeta().toGuestString(fileName);
    }

    @VmImpl
    @JniImpl
    public @Host(String[].class) StaticObject JVM_GetSystemPackages() {
        String[] packages = getRegistries().getBootClassRegistry().getPackages();
        StaticObject[] array = new StaticObject[packages.length];
        for (int i = 0; i < packages.length; i++) {
            array[i] = getMeta().toGuestString(packages[i]);
        }
        StaticObject result = StaticObject.createArray(getMeta().String.getArrayClass(), array);
        return result;
    }

    @VmImpl
    public static long JVM_FreeMemory() {
        return Runtime.getRuntime().freeMemory();
    }

    /**
     * Espresso only supports basic -ea and -esa options. Complex per-class/package filters are
     * unsupported.
     */
    @VmImpl
    @JniImpl
    public @Host(typeName = "Ljava/lang/AssertionStatusDirectives;") StaticObject JVM_AssertionStatusDirectives(@SuppressWarnings("unused") @Host(Class.class) StaticObject unused) {
        Meta meta = getMeta();
        StaticObject instance = meta.AssertionStatusDirectives.allocateInstance();
        meta.AssertionStatusDirectives.lookupMethod(Name.INIT, Signature._void).invokeDirect(instance);
        meta.AssertionStatusDirectives_classes.set(instance, meta.String.allocateArray(0));
        meta.AssertionStatusDirectives_classEnabled.set(instance, meta._boolean.allocateArray(0));
        meta.AssertionStatusDirectives_packages.set(instance, meta.String.allocateArray(0));
        meta.AssertionStatusDirectives_packageEnabled.set(instance, meta._boolean.allocateArray(0));
        boolean ea = getContext().getEnv().getOptions().get(EspressoOptions.EnableAssertions);
        meta.AssertionStatusDirectives_deflt.set(instance, ea);
        return instance;
    }

    @VmImpl
    public static int JVM_ActiveProcessorCount() {
        return Runtime.getRuntime().availableProcessors();
    }
}<|MERGE_RESOLUTION|>--- conflicted
+++ resolved
@@ -50,10 +50,7 @@
 import java.util.function.IntFunction;
 import java.util.function.Supplier;
 
-<<<<<<< HEAD
-=======
 import com.oracle.truffle.espresso.classfile.Constants;
->>>>>>> 6a4e612f
 import org.graalvm.collections.EconomicMap;
 import org.graalvm.collections.Equivalence;
 import org.graalvm.options.OptionValues;
@@ -109,11 +106,8 @@
 import com.oracle.truffle.espresso.substitutions.Host;
 import com.oracle.truffle.espresso.substitutions.SuppressFBWarnings;
 import com.oracle.truffle.espresso.substitutions.Target_java_lang_Class;
-<<<<<<< HEAD
-=======
 import com.oracle.truffle.espresso.substitutions.Target_java_lang_Thread;
 import com.oracle.truffle.espresso.substitutions.Target_java_lang_Thread.State;
->>>>>>> 6a4e612f
 
 /**
  * Espresso implementation of the VM interface (libjvm).
@@ -1014,11 +1008,7 @@
             /**
              * Injects the frame ID in the frame. Spawns a new frame slot in the frame descriptor of
              * the corresponding RootNode if needed.
-<<<<<<< HEAD
-             * 
-=======
              *
->>>>>>> 6a4e612f
              * @param frame the current privileged frame.
              * @return the frame ID of the frame.
              */
@@ -1147,11 +1137,7 @@
     @JniImpl
     @SuppressWarnings("unused")
     public @Host(Object.class) StaticObject JVM_GetInheritedAccessControlContext(@Host(Class.class) StaticObject cls) {
-<<<<<<< HEAD
-        return getContext().getHost2Guest(Thread.currentThread()).getField(getMeta().Thread_inheritedAccessControlContext);
-=======
         return getContext().getCurrentThread().getField(getMeta().Thread_inheritedAccessControlContext);
->>>>>>> 6a4e612f
     }
 
     @VmImpl

/*
 * Copyright (c) 2018, 2020, Oracle and/or its affiliates. All rights reserved.
 * DO NOT ALTER OR REMOVE COPYRIGHT NOTICES OR THIS FILE HEADER.
 *
 * This code is free software; you can redistribute it and/or modify it
 * under the terms of the GNU General Public License version 2 only, as
 * published by the Free Software Foundation.
 *
 * This code is distributed in the hope that it will be useful, but WITHOUT
 * ANY WARRANTY; without even the implied warranty of MERCHANTABILITY or
 * FITNESS FOR A PARTICULAR PURPOSE.  See the GNU General Public License
 * version 2 for more details (a copy is included in the LICENSE file that
 * accompanied this code).
 *
 * You should have received a copy of the GNU General Public License version
 * 2 along with this work; if not, write to the Free Software Foundation,
 * Inc., 51 Franklin St, Fifth Floor, Boston, MA 02110-1301 USA.
 *
 * Please contact Oracle, 500 Oracle Parkway, Redwood Shores, CA 94065 USA
 * or visit www.oracle.com if you need additional information or have any
 * questions.
 */
package com.oracle.truffle.espresso.runtime;

import java.io.File;
import java.io.InputStream;
import java.io.OutputStream;
import java.lang.ref.ReferenceQueue;
import java.nio.file.Path;
import java.util.Arrays;
import java.util.concurrent.TimeUnit;
import java.util.concurrent.atomic.AtomicInteger;
import java.util.function.Function;
import java.util.logging.Level;
import java.util.stream.Collectors;

import com.oracle.truffle.api.instrumentation.AllocationReporter;
import com.oracle.truffle.api.interop.TruffleObject;
import com.oracle.truffle.espresso.EspressoBindings;
import org.graalvm.polyglot.Engine;

import com.oracle.truffle.api.Assumption;
import com.oracle.truffle.api.CompilerAsserts;
import com.oracle.truffle.api.CompilerDirectives;
import com.oracle.truffle.api.CompilerDirectives.CompilationFinal;
import com.oracle.truffle.api.Truffle;
import com.oracle.truffle.api.TruffleFile;
import com.oracle.truffle.api.TruffleLanguage;
import com.oracle.truffle.api.TruffleLogger;
import com.oracle.truffle.api.source.Source;
import com.oracle.truffle.espresso.EspressoLanguage;
import com.oracle.truffle.espresso.EspressoOptions;
import com.oracle.truffle.espresso.descriptors.Names;
import com.oracle.truffle.espresso.descriptors.Signatures;
import com.oracle.truffle.espresso.descriptors.Symbol;
import com.oracle.truffle.espresso.descriptors.Symbol.Name;
import com.oracle.truffle.espresso.descriptors.Symbol.Signature;
import com.oracle.truffle.espresso.descriptors.Symbol.Type;
import com.oracle.truffle.espresso.descriptors.Types;
import com.oracle.truffle.espresso.impl.ClassRegistries;
import com.oracle.truffle.espresso.impl.Klass;
import com.oracle.truffle.espresso.impl.Method;
import com.oracle.truffle.espresso.jdwp.api.VMListener;
import com.oracle.truffle.espresso.jdwp.impl.EmptyListener;
import com.oracle.truffle.espresso.jni.JniEnv;
import com.oracle.truffle.espresso.meta.EspressoError;
import com.oracle.truffle.espresso.meta.Meta;
import com.oracle.truffle.espresso.perf.DebugCloseable;
import com.oracle.truffle.espresso.perf.DebugTimer;
import com.oracle.truffle.espresso.perf.TimerCollection;
import com.oracle.truffle.espresso.substitutions.Substitutions;
import com.oracle.truffle.espresso.substitutions.Target_java_lang_ref_Reference;
import com.oracle.truffle.espresso.vm.InterpreterToVM;
import com.oracle.truffle.espresso.vm.VM;

import static com.oracle.truffle.espresso.jni.JniEnv.JNI_OK;

public final class EspressoContext {

    public static final int DEFAULT_STACK_SIZE = 32;
    public static final StackTraceElement[] EMPTY_STACK = new StackTraceElement[0];

    private static final DebugTimer SPAWN_VM = DebugTimer.create("spawnVM");
    private static final DebugTimer SYSTEM_INIT = DebugTimer.create("system init", SPAWN_VM);
    private static final DebugTimer KNOWN_CLASS_INIT = DebugTimer.create("known class init", SPAWN_VM);
    private static final DebugTimer META_INIT = DebugTimer.create("meta init", SPAWN_VM);
    private static final DebugTimer VM_INIT = DebugTimer.create("vm init", SPAWN_VM);
    private static final DebugTimer SYSTEM_CLASSLOADER = DebugTimer.create("system classloader", SPAWN_VM);

    private final TruffleLogger logger = TruffleLogger.getLogger(EspressoLanguage.ID);

    private final EspressoLanguage language;
    private final TruffleLanguage.Env env;

    private String[] mainArguments;

    // region Debug
    private final TimerCollection timers;
    // endregion Debug

    // region Profiling
    private final AllocationReporter allocationReporter;
    // endregion Profiling

    // region Runtime
    private final StringTable strings;
    private final ClassRegistries registries;
    private final Substitutions substitutions;
    private final MethodHandleIntrinsics methodHandleIntrinsics;
    // endregion Runtime

    // region Helpers
    private final EspressoThreadManager threadManager;
    private final EspressoShutdownHandler shutdownManager;
    private final EspressoReferenceDrainer referenceDrainer;
    // endregion Helpers

    // region ID
    private final AtomicInteger klassIdProvider = new AtomicInteger();
    private final AtomicInteger loaderIdProvider = new AtomicInteger();
    private final int bootClassLoaderID = getNewLoaderId();
    // endregion ID

    // region InitControl
    public long initDoneTimeNanos;

    @CompilationFinal private boolean modulesInitialized = false;
    @CompilationFinal private boolean metaInitialized = false;
    private boolean initialized = false;
    private Classpath bootClasspath;
    // endregion InitControl

    // region JDWP
    private JDWPContextImpl jdwpContext;
    private VMListener eventListener;
    // endregion JDWP

    // region Options
    // Checkstyle: stop field name check

    // Performance control
    public final boolean InlineFieldAccessors;
    public final boolean InlineMethodHandle;
    public final boolean SplitMethodHandles;
    public final EspressoOptions.LivenessAnalysisMode livenessAnalysisMode;

    // Behavior control
    public final boolean EnableManagement;
    public final boolean MultiThreaded;
    public final boolean SoftExit;
    public final EspressoOptions.VerifyMode Verify;
    public final EspressoOptions.SpecCompliancyMode SpecCompliancyMode;
    public final boolean IsolatedNamespace;
    public final boolean Polyglot;

    // Debug option
    public final com.oracle.truffle.espresso.jdwp.api.JDWPOptions JDWPOptions;

    // Checkstyle: resume field name check
    // endregion Options

    // Must be initialized after the context instance creation.

    // region VM
    @CompilationFinal private Meta meta;
    @CompilationFinal private VM vm;
    @CompilationFinal private JniEnv jniEnv;
    @CompilationFinal private InterpreterToVM interpreterToVM;
    @CompilationFinal private JImageLibrary jimageLibrary;
    @CompilationFinal private EspressoProperties vmProperties;
    @CompilationFinal private JavaVersion javaVersion;
    // endregion VM

    @CompilationFinal private EspressoException stackOverflow;
    @CompilationFinal private EspressoException outOfMemory;

    // region ThreadDeprecated
    // Set on calling guest Thread.stop0(), or when closing context.
    @CompilationFinal private Assumption noThreadStop = Truffle.getRuntime().createAssumption();
    @CompilationFinal private Assumption noSuspend = Truffle.getRuntime().createAssumption();
    @CompilationFinal private Assumption noThreadDeprecationCalled = Truffle.getRuntime().createAssumption();
    // endregion ThreadDeprecated

    @CompilationFinal private TruffleObject topBindings;

    public TruffleLogger getLogger() {
        return logger;
    }

    public int getNewKlassId() {
        return klassIdProvider.getAndIncrement();
    }

    public int getNewLoaderId() {
        return loaderIdProvider.getAndIncrement();
    }

    public int getBootClassLoaderID() {
        return bootClassLoaderID;
    }

    public EspressoContext(TruffleLanguage.Env env, EspressoLanguage language) {
        this.env = env;
        this.language = language;

        this.registries = new ClassRegistries(this);
        this.strings = new StringTable(this);
        this.substitutions = new Substitutions(this);
        this.methodHandleIntrinsics = new MethodHandleIntrinsics(this);

        this.threadManager = new EspressoThreadManager(this);
        this.referenceDrainer = new EspressoReferenceDrainer(this);
        this.shutdownManager = new EspressoShutdownHandler(this, threadManager, referenceDrainer);

        this.timers = TimerCollection.create(env.getOptions().get(EspressoOptions.EnableTimers));
        this.allocationReporter = env.lookup(AllocationReporter.class);

        // null if not specified
        this.JDWPOptions = env.getOptions().get(EspressoOptions.JDWPOptions);

        this.InlineFieldAccessors = JDWPOptions != null ? false : env.getOptions().get(EspressoOptions.InlineFieldAccessors);
        this.InlineMethodHandle = JDWPOptions != null ? false : env.getOptions().get(EspressoOptions.InlineMethodHandle);
        this.SplitMethodHandles = JDWPOptions != null ? false : env.getOptions().get(EspressoOptions.SplitMethodHandles);
        this.Verify = env.getOptions().get(EspressoOptions.Verify);
        this.SpecCompliancyMode = env.getOptions().get(EspressoOptions.SpecCompliancy);
        this.livenessAnalysisMode = env.getOptions().get(EspressoOptions.LivenessAnalysis);
        this.EnableManagement = env.getOptions().get(EspressoOptions.EnableManagement);
        this.MultiThreaded = env.getOptions().get(EspressoOptions.MultiThreaded);
        this.SoftExit = env.getOptions().get(EspressoOptions.SoftExit);
        this.Polyglot = env.getOptions().get(EspressoOptions.Polyglot);

        // Isolated (native) namespaces via dlmopen is only supported on Linux.
        this.IsolatedNamespace = env.getOptions().get(EspressoOptions.UseTruffleNFIIsolatedNamespace) && OS.getCurrent() == OS.Linux;

    }

    public ClassRegistries getRegistries() {
        return registries;
    }

    public InputStream in() {
        return env.in();
    }

    public OutputStream out() {
        return env.out();
    }

    public OutputStream err() {
        return env.err();
    }

    public StringTable getStrings() {
        return strings;
    }

    public TruffleLanguage.Env getEnv() {
        return env;
    }

    public EspressoLanguage getLanguage() {
        return language;
    }

    /**
     * @return The {@link String}[] array passed to the main function.
     */
    public String[] getMainArguments() {
        return mainArguments;
    }

    public void setMainArguments(String[] mainArguments) {
        this.mainArguments = mainArguments;
    }

    public Classpath getBootClasspath() {
        if (bootClasspath == null) {
            CompilerAsserts.neverPartOfCompilation();
            bootClasspath = new Classpath(
                            getVmProperties().bootClasspath().stream().map(new Function<Path, String>() {
                                @Override
                                public String apply(Path path) {
                                    return path.toString();
                                }
                            }).collect(Collectors.joining(File.pathSeparator)));
        }
        return bootClasspath;
    }

    public void setBootClassPath(Classpath classPath) {
        this.bootClasspath = classPath;
    }

    public EspressoProperties getVmProperties() {
        assert vmProperties != null;
        return vmProperties;
    }

    public void initializeContext() {
        EspressoError.guarantee(getEnv().isNativeAccessAllowed(),
                        "Native access is not allowed by the host environment but it's required to load Espresso/Java native libraries. " +
                                        "Allow native access on context creation e.g. contextBuilder.allowNativeAccess(true)");
        assert !this.initialized;
        eventListener = new EmptyListener();
        // Inject PublicFinalReference in the host VM.
        Target_java_lang_ref_Reference.ensureInitialized();
        spawnVM();
        this.initialized = true;
        this.jdwpContext = new JDWPContextImpl(this);
        this.eventListener = jdwpContext.jdwpInit(env, getMainThread());
        referenceDrainer.startReferenceDrain();
    }

    public VMListener getJDWPListener() {
        return eventListener;
    }

    public Source findOrCreateSource(Method method) {
        String sourceFile = method.getSourceFile();
        if (sourceFile == null) {
            return null;
        } else {
            TruffleFile file = env.getInternalTruffleFile(sourceFile);
            Source source = Source.newBuilder("java", file).content(Source.CONTENT_NONE).build();
            // sources are interned so no cache needed (hopefully)
            return source;
        }
    }

    public Meta getMeta() {
        return meta;
    }

    @SuppressWarnings("try")
    private void spawnVM() {
        try (DebugCloseable spawn = SPAWN_VM.scope(timers)) {

            long initStartTimeNanos = System.nanoTime();

            initVmProperties();

            if (getJavaVersion().modulesEnabled()) {
                registries.initJavaBaseModule();
                registries.getBootClassRegistry().initUnnamedModule(StaticObject.NULL);
            }

            // Spawn JNI first, then the VM.
            try (DebugCloseable vmInit = VM_INIT.scope(timers)) {
                this.vm = VM.create(getJNI()); // Mokapot is loaded
                vm.attachThread(Thread.currentThread());
            }

            // TODO: link libjimage

            try (DebugCloseable metaInit = META_INIT.scope(timers)) {
                this.meta = new Meta(this);
            }
            this.metaInitialized = true;

            this.interpreterToVM = new InterpreterToVM(this);

            try (DebugCloseable knownClassInit = KNOWN_CLASS_INIT.scope(timers)) {
                initializeKnownClass(Type.java_lang_Object);

                for (Symbol<Type> type : Arrays.asList(
                                Type.java_lang_String,
                                Type.java_lang_System,
                                Type.java_lang_ThreadGroup,
                                Type.java_lang_Thread,
                                Type.java_lang_Class,
                                Type.java_lang_reflect_Method)) {
                    initializeKnownClass(type);
                }
            }

            threadManager.createMainThread(meta);

            try (DebugCloseable knownClassInit = KNOWN_CLASS_INIT.scope(timers)) {
                initializeKnownClass(Type.java_lang_ref_Finalizer);
            }

            referenceDrainer.initReferenceDrain();

            try (DebugCloseable systemInit = SYSTEM_INIT.scope(timers)) {
                // Call guest initialization
                if (getJavaVersion().java8OrEarlier()) {
                    meta.java_lang_System_initializeSystemClass.invokeDirect(null);
                } else {
                    assert getJavaVersion().java9OrLater();
                    meta.java_lang_System_initPhase1.invokeDirect(null);
                    int e = (int) meta.java_lang_System_initPhase2.invokeDirect(null, false, false);
                    if (e != 0) {
                        throw EspressoError.shouldNotReachHere();
                    }
                    modulesInitialized = true;
                    meta.java_lang_System_initPhase3.invokeDirect(null);
                }
            }

            meta.postSystemInit();

            try (DebugCloseable knownClassInit = KNOWN_CLASS_INIT.scope(timers)) {
                // System exceptions.
                for (Symbol<Type> type : Arrays.asList(
                                Type.java_lang_OutOfMemoryError,
                                Type.java_lang_NullPointerException,
                                Type.java_lang_ClassCastException,
                                Type.java_lang_ArrayStoreException,
                                Type.java_lang_ArithmeticException,
                                Type.java_lang_StackOverflowError,
                                Type.java_lang_IllegalMonitorStateException,
                                Type.java_lang_IllegalArgumentException)) {
                    initializeKnownClass(type);
                }
            }
            // Init memoryError instances
            StaticObject stackOverflowErrorInstance = meta.java_lang_StackOverflowError.allocateInstance();
            StaticObject outOfMemoryErrorInstance = meta.java_lang_OutOfMemoryError.allocateInstance();

            // Preemptively set stack trace.
            stackOverflowErrorInstance.setHiddenField(meta.HIDDEN_FRAMES, VM.StackTrace.EMPTY_STACK_TRACE);
            stackOverflowErrorInstance.setField(meta.java_lang_Throwable_backtrace, stackOverflowErrorInstance);
            outOfMemoryErrorInstance.setHiddenField(meta.HIDDEN_FRAMES, VM.StackTrace.EMPTY_STACK_TRACE);
            outOfMemoryErrorInstance.setField(meta.java_lang_Throwable_backtrace, outOfMemoryErrorInstance);

            this.stackOverflow = EspressoException.wrap(stackOverflowErrorInstance);
            this.outOfMemory = EspressoException.wrap(outOfMemoryErrorInstance);
            meta.java_lang_StackOverflowError.lookupDeclaredMethod(Name._init_, Signature._void_String).invokeDirect(stackOverflowErrorInstance, meta.toGuestString("VM StackOverFlow"));
            meta.java_lang_OutOfMemoryError.lookupDeclaredMethod(Name._init_, Signature._void_String).invokeDirect(outOfMemoryErrorInstance, meta.toGuestString("VM OutOfMemory"));

            // Create application (system) class loader.
            StaticObject systemClassLoader = null;
            try (DebugCloseable systemLoader = SYSTEM_CLASSLOADER.scope(timers)) {
                systemClassLoader = (StaticObject) meta.java_lang_ClassLoader_getSystemClassLoader.invokeDirect(null);
            }
            topBindings = new EspressoBindings(systemClassLoader);

            initDoneTimeNanos = System.nanoTime();
            long elapsedNanos = initDoneTimeNanos - initStartTimeNanos;
            getLogger().log(Level.FINE, "VM booted in {0} ms", TimeUnit.NANOSECONDS.toMillis(elapsedNanos));
        }
    }

    private void initVmProperties() {
        final EspressoProperties.Builder builder = EspressoProperties.newPlatformBuilder();
        // If --java.JavaHome is not specified, Espresso tries to use the same (jars and native)
        // libraries bundled with GraalVM.
        builder.javaHome(Engine.findHome());
        vmProperties = EspressoProperties.processOptions(getLanguage(), builder, getEnv().getOptions()).build();
        javaVersion = new JavaVersion(vmProperties.bootClassPathType().getJavaVersion());
    }

    private void initializeKnownClass(Symbol<Type> type) {
        Klass klass = getMeta().loadKlassOrFail(type, StaticObject.NULL, StaticObject.NULL);
        klass.safeInitialize();
    }

    public boolean metaInitialized() {
        return metaInitialized;
    }

    public boolean modulesInitialized() {
        return modulesInitialized;
    }

    public boolean isInitialized() {
        return initialized;
    }

    public InterpreterToVM getInterpreterToVM() {
        return interpreterToVM;
    }

    public VM getVM() {
        return vm;
    }

    public JImageLibrary jimageLibrary() {
        if (jimageLibrary == null) {
            CompilerDirectives.transferToInterpreterAndInvalidate();
            EspressoError.guarantee(getJavaVersion().modulesEnabled(), "Jimage available for java >= 9");
            this.jimageLibrary = new JImageLibrary(this);
        }
        return jimageLibrary;
    }

    public JavaVersion getJavaVersion() {
        return javaVersion;
    }

    public Types getTypes() {
        return getLanguage().getTypes();
    }

    public Signatures getSignatures() {
        return getLanguage().getSignatures();
    }

    public JniEnv getJNI() {
        if (jniEnv == null) {
            CompilerDirectives.transferToInterpreterAndInvalidate();
            jniEnv = JniEnv.create(this);
        }
        return jniEnv;
    }

    public void disposeContext() {
        if (initialized) {
            getVM().dispose();
            getJNI().dispose();
        }
    }

    public Substitutions getSubstitutions() {
        return substitutions;
    }

    public void setBootstrapMeta(Meta meta) {
        this.meta = meta;
    }

    public Names getNames() {
        return getLanguage().getNames();
    }

    public MethodHandleIntrinsics getMethodHandleIntrinsics() {
        return methodHandleIntrinsics;
    }

    public EspressoException getStackOverflow() {
        return stackOverflow;
    }

    public EspressoException getOutOfMemory() {
        return outOfMemory;
    }

    public <T> T trackAllocation(T object) {
        if (allocationReporter != null) {
            allocationReporter.onEnter(null, 0, AllocationReporter.SIZE_UNKNOWN);
            allocationReporter.onReturnValue(object, 0, AllocationReporter.SIZE_UNKNOWN);
        }
        return object;
<<<<<<< HEAD
    }

    public void prepareDispose() {
        jdwpContext.finalizeContext();
    }

    public void begin() {
        this.contextReady = true;
=======
>>>>>>> 43d04137
    }

    public void prepareDispose() {
        jdwpContext.finalizeContext();
    }

    // region Thread management

    /**
     * Creates a new guest thread from the host thread, and adds it to the main thread group.
     */
    public StaticObject createThread(Thread hostThread) {
        return threadManager.createGuestThreadFromHost(hostThread, meta, vm);
    }

    public StaticObject createThread(Thread hostThread, StaticObject group, String name) {
        return threadManager.createGuestThreadFromHost(hostThread, meta, vm, name, group);
    }

    public void disposeThread(@SuppressWarnings("unused") Thread hostThread) {
        StaticObject guestThread = getGuestThreadFromHost(hostThread);
        if (guestThread == null) {
            return;
        }
        if (hostThread != Thread.currentThread()) {
            getLogger().warning("unimplemented: disposeThread for non-current thread: " + hostThread);
            return;
        }
        if (vm.DetachCurrentThread() != JNI_OK) {
            throw new RuntimeException("Could not detach thread correctly");
        }
    }

    public StaticObject getGuestThreadFromHost(Thread host) {
        return threadManager.getGuestThreadFromHost(host);
    }

    public StaticObject getCurrentThread() {
        return threadManager.getGuestThreadFromHost(Thread.currentThread());
    }

    /**
     * Returns the maximum number of alive (registered) threads at any point, since the VM started.
     */
    public long getPeakThreadCount() {
        return threadManager.peakThreadCount.get();
    }

    /**
     * Returns the number of created threads since the VM started.
     */
    public long getCreatedThreadCount() {
        return threadManager.createdThreadCount.get();
    }

    public StaticObject[] getActiveThreads() {
        return threadManager.activeThreads();
    }

    public void registerThread(Thread host, StaticObject self) {
        threadManager.registerThread(host, self);
        if (eventListener != null) {
            eventListener.threadStarted(self);
        }
    }

    public void unregisterThread(StaticObject self) {
        threadManager.unregisterThread(self);
        if (eventListener != null) {
            eventListener.threadDied(self);
        }
    }

    public void invalidateNoThreadStop(String message) {
        noThreadDeprecationCalled.invalidate();
        noThreadStop.invalidate(message);
    }

    public boolean shouldCheckStop() {
        return !noThreadStop.isValid();
    }

    public void invalidateNoSuspend(String message) {
        noThreadDeprecationCalled.invalidate();
        noSuspend.invalidate(message);
    }

    public boolean shouldCheckDeprecationStatus() {
        return !noThreadDeprecationCalled.isValid();
    }

    public boolean shouldCheckSuspend() {
        return !noSuspend.isValid();
    }

    public boolean isMainThreadCreated() {
        return threadManager.isMainThreadCreated();
    }

    public StaticObject getMainThread() {
        return threadManager.getMainThread();
    }

    public StaticObject getMainThreadGroup() {
        return threadManager.getMainThreadGroup();
    }

    // endregion Thread management

    // region Shutdown

    public Object getShutdownSynchronizer() {
        return shutdownManager.getShutdownSynchronizer();
    }

    public void doExit(int code) {
        shutdownManager.doExit(code);
    }

    public void destroyVM() {
        shutdownManager.destroyVM();
    }

    public boolean isClosing() {
        return shutdownManager.isClosing();
    }

    public int getExitStatus() {
        return shutdownManager.getExitStatus();
    }

    // endregion Shutdown

    // region ReferenceDrain

    public ReferenceQueue<StaticObject> getReferenceQueue() {
        return referenceDrainer.getReferenceQueue();
    }

    public StaticObject getAndClearReferencePendingList() {
        return referenceDrainer.getAndClearReferencePendingList();
    }

    public boolean hasReferencePendingList() {
        return referenceDrainer.hasReferencePendingList();
    }

    public void waitForReferencePendingList() {
        referenceDrainer.waitForReferencePendingList();
    }

    // endregion ReferenceDrain

    // region DebugAccess

    public TimerCollection getTimers() {
        return timers;
    }

    public TruffleObject getBindings() {
        return topBindings;
    }

    // endregion DebugAccess
}<|MERGE_RESOLUTION|>--- conflicted
+++ resolved
@@ -541,17 +541,6 @@
             allocationReporter.onReturnValue(object, 0, AllocationReporter.SIZE_UNKNOWN);
         }
         return object;
-<<<<<<< HEAD
-    }
-
-    public void prepareDispose() {
-        jdwpContext.finalizeContext();
-    }
-
-    public void begin() {
-        this.contextReady = true;
-=======
->>>>>>> 43d04137
     }
 
     public void prepareDispose() {

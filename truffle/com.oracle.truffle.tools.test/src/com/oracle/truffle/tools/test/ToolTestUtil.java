/*
 * Copyright (c) 2015, 2015, Oracle and/or its affiliates. All rights reserved.
 * DO NOT ALTER OR REMOVE COPYRIGHT NOTICES OR THIS FILE HEADER.
 *
 * This code is free software; you can redistribute it and/or modify it
 * under the terms of the GNU General Public License version 2 only, as
 * published by the Free Software Foundation.  Oracle designates this
 * particular file as subject to the "Classpath" exception as provided
 * by Oracle in the LICENSE file that accompanied this code.
 *
 * This code is distributed in the hope that it will be useful, but WITHOUT
 * ANY WARRANTY; without even the implied warranty of MERCHANTABILITY or
 * FITNESS FOR A PARTICULAR PURPOSE.  See the GNU General Public License
 * version 2 for more details (a copy is included in the LICENSE file that
 * accompanied this code).
 *
 * You should have received a copy of the GNU General Public License version
 * 2 along with this work; if not, write to the Free Software Foundation,
 * Inc., 51 Franklin St, Fifth Floor, Boston, MA 02110-1301 USA.
 *
 * Please contact Oracle, 500 Oracle Parkway, Redwood Shores, CA 94065 USA
 * or visit www.oracle.com if you need additional information or have any
 * questions.
 */
package com.oracle.truffle.tools.test;

import java.io.IOException;

import com.oracle.truffle.api.CallTarget;
import com.oracle.truffle.api.Truffle;
import com.oracle.truffle.api.TruffleLanguage;
import com.oracle.truffle.api.TruffleRuntime;
import com.oracle.truffle.api.frame.MaterializedFrame;
import com.oracle.truffle.api.frame.VirtualFrame;
import com.oracle.truffle.api.instrument.ASTProber;
import com.oracle.truffle.api.instrument.EventHandlerNode;
import com.oracle.truffle.api.instrument.Instrumenter;
import com.oracle.truffle.api.instrument.Probe;
import com.oracle.truffle.api.instrument.SyntaxTag;
import com.oracle.truffle.api.instrument.Visualizer;
import com.oracle.truffle.api.instrument.WrapperNode;
import com.oracle.truffle.api.nodes.Node;
import com.oracle.truffle.api.nodes.NodeCost;
import com.oracle.truffle.api.nodes.NodeInfo;
import com.oracle.truffle.api.nodes.NodeVisitor;
import com.oracle.truffle.api.nodes.RootNode;
import com.oracle.truffle.api.source.Source;
import com.oracle.truffle.api.source.SourceSection;

public class ToolTestUtil {

    static final String MIME_TYPE = "text/x-toolTest";

    static enum ToolTestTag implements SyntaxTag {

        ADD_TAG("addition", "test language addition node"),

        VALUE_TAG("value", "test language value node");

        private final String name;
        private final String description;

        private ToolTestTag(String name, String description) {
            this.name = name;
            this.description = description;
        }

        public String getName() {
            return name;
        }

        public String getDescription() {
            return description;
        }
    }

    static Source createTestSource(String description) {
        return Source.fromText("6\n+\n7\n" + description, description).withMimeType(MIME_TYPE);
    }

    @TruffleLanguage.Registration(name = "toolTestLanguage", version = "0", mimeType = MIME_TYPE)
    public static final class ToolTestLang extends TruffleLanguage<Object> {

        public static final ToolTestLang INSTANCE = new ToolTestLang();

        private ToolTestLang() {
        }

        @Override
        protected CallTarget parse(Source source, Node context, String... argumentNames) throws IOException {
            final TestValueNode leftValueNode = new TestValueNode(6, source.createSection("6", 0, 1));
            final TestValueNode rightValueNode = new TestValueNode(7, source.createSection("7", 4, 1));
            final TestAdditionNode addNode = new TestAdditionNode(leftValueNode, rightValueNode, source.createSection("+", 2, 1));
            final InstrumentationTestRootNode rootNode = new InstrumentationTestRootNode(addNode);
            final TruffleRuntime runtime = Truffle.getRuntime();
            final CallTarget callTarget = runtime.createCallTarget(rootNode);
            return callTarget;
        }

        @Override
        protected Object findExportedSymbol(Object context, String globalName, boolean onlyExplicit) {
            return null;
        }

        @Override
        protected Object getLanguageGlobal(Object context) {
            return null;
        }

        @Override
        protected boolean isObjectOfLanguage(Object object) {
            return false;
        }

        @Override
        protected Visualizer getVisualizer() {
            return null;
        }

        @Override
        protected boolean isInstrumentable(Node node) {
            return node instanceof TestAdditionNode || node instanceof TestValueNode;
        }

        @Override
        protected WrapperNode createWrapperNode(Node node) {
            if (isInstrumentable(node)) {
                return new ToolTestWrapperNode((ToolTestLangNode) node);
            }
            return null;
        }

        @Override
        protected Object evalInContext(Source source, Node node, MaterializedFrame mFrame) throws IOException {
            return null;
        }

        @Override
        protected Object createContext(Env env) {
            return null;
        }
    }

    static final class TestASTProber implements ASTProber {

        public void probeAST(final Instrumenter instrumenter, RootNode startNode) {
            startNode.accept(new NodeVisitor() {

                @Override
                public boolean visit(Node node) {
                    if (node instanceof ToolTestLangNode) {

                        final ToolTestLangNode testNode = (ToolTestLangNode) node;

                        if (node instanceof TestValueNode) {
                            instrumenter.probe(testNode).tagAs(ToolTestTag.VALUE_TAG, null);

                        } else if (node instanceof TestAdditionNode) {
                            instrumenter.probe(testNode).tagAs(ToolTestTag.ADD_TAG, null);

                        }
                    }
                    return true;
                }
            });
        }
    }

    abstract static class ToolTestLangNode extends Node {
<<<<<<< HEAD
        private final SourceSection section;

        public abstract Object execute(VirtualFrame vFrame);
=======
        public abstract Object execute(VirtualFrame frame);
>>>>>>> 67c4830f

        protected ToolTestLangNode(SourceSection ss) {
            this.section = ss;
        }

        @Override
        public SourceSection getSourceSection() {
            return section;
        }
    }

    @NodeInfo(cost = NodeCost.NONE)
    static class ToolTestWrapperNode extends ToolTestLangNode implements WrapperNode {
        @Child private ToolTestLangNode child;
        @Child private EventHandlerNode eventHandlerNode;

        public ToolTestWrapperNode(ToolTestLangNode child) {
            super(null);
            assert !(child instanceof ToolTestWrapperNode);
            this.child = child;
        }

        @Override
        public String instrumentationInfo() {
            return "Wrapper node for testing";
        }

        public void insertEventHandlerNode(EventHandlerNode eventHandler) {
            this.eventHandlerNode = eventHandler;
        }

        @Override
        public Probe getProbe() {
            return eventHandlerNode.getProbe();
        }

        @Override
        public Node getChild() {
            return child;
        }

        @Override
        public Object execute(VirtualFrame frame) {
            eventHandlerNode.enter(child, frame);
            Object result;
            try {
                result = child.execute(frame);
                eventHandlerNode.returnValue(child, frame, result);
            } catch (Exception e) {
                eventHandlerNode.returnExceptional(child, frame, e);
                throw (e);
            }
            return result;
        }
    }

    /**
     * A simple node for our test language to store a value.
     */
    static class TestValueNode extends ToolTestLangNode {
        private final int value;

        public TestValueNode(int value, SourceSection s) {
            super(s);
            this.value = value;
        }

        @Override
        public Object execute(VirtualFrame frame) {
            return new Integer(this.value);
        }
    }

    /**
     * A node for our test language that adds up two {@link TestValueNode}s.
     */
    static class TestAdditionNode extends ToolTestLangNode {
        @Child private ToolTestLangNode leftChild;
        @Child private ToolTestLangNode rightChild;

        public TestAdditionNode(TestValueNode leftChild, TestValueNode rightChild, SourceSection s) {
            super(s);
            this.leftChild = insert(leftChild);
            this.rightChild = insert(rightChild);
        }

        @Override
        public Object execute(VirtualFrame frame) {
            return new Integer(((Integer) leftChild.execute(frame)).intValue() + ((Integer) rightChild.execute(frame)).intValue());
        }
    }

    /**
     * Truffle requires that all guest languages to have a {@link RootNode} which sits atop any AST
     * of the guest language. This is necessary since creating a {@link CallTarget} is how Truffle
     * completes an AST. The root nodes serves as our entry point into a program.
     */
    static class InstrumentationTestRootNode extends RootNode {
        @Child private ToolTestLangNode body;

        /**
         * This constructor emulates the global machinery that applies registered probers to every
         * newly created AST. Global registry is not used, since that would interfere with other
         * tests run in the same environment.
         */
        public InstrumentationTestRootNode(ToolTestLangNode body) {
            super(ToolTestLang.class, null, null);
            this.body = body;
        }

        @Override
        public Object execute(VirtualFrame frame) {
            return body.execute(frame);
        }

        @Override
        public boolean isCloningAllowed() {
            return true;
        }

    }

    /**
     * Truffle requires that all guest languages to have a {@link RootNode} which sits atop any AST
     * of the guest language. This is necessary since creating a {@link CallTarget} is how Truffle
     * completes an AST. The root nodes serves as our entry point into a program.
     */
    static class TestRootNode extends RootNode {
        @Child private ToolTestLangNode body;

        final Instrumenter instrumenter;

        /**
         * This constructor emulates the global machinery that applies registered probers to every
         * newly created AST. Global registry is not used, since that would interfere with other
         * tests run in the same environment.
         */
        public TestRootNode(ToolTestLangNode body, Instrumenter instrumenter) {
            super(ToolTestLang.class, null, null);
            this.instrumenter = instrumenter;
            this.body = body;
        }

        @Override
        public Object execute(VirtualFrame frame) {
            return body.execute(frame);
        }

        @Override
        public boolean isCloningAllowed() {
            return true;
        }
    }
}<|MERGE_RESOLUTION|>--- conflicted
+++ resolved
@@ -167,13 +167,9 @@
     }
 
     abstract static class ToolTestLangNode extends Node {
-<<<<<<< HEAD
         private final SourceSection section;
 
-        public abstract Object execute(VirtualFrame vFrame);
-=======
         public abstract Object execute(VirtualFrame frame);
->>>>>>> 67c4830f
 
         protected ToolTestLangNode(SourceSection ss) {
             this.section = ss;
